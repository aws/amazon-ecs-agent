--- conflicted
+++ resolved
@@ -1,10 +1,7 @@
 # Changelog
-<<<<<<< HEAD
-=======
 ## 1.55.1
 * Enhancement - Third party dependency version updates [#2982](https://github.com/aws/amazon-ecs-agent/pull/2982) [#2983](https://github.com/aws/amazon-ecs-agent/pull/2983)
 
->>>>>>> 130ac4c3
 ## 1.55.0
 * Feature - Support buffer limit option in FireLens [#2958](https://github.com/aws/amazon-ecs-agent/pull/2958)
 * Enhancement - Introduce optional jitter for task cleanup wait duration, configurable via `ECS_ENGINE_TASK_CLEANUP_WAIT_DURATION_JITTER` environment variable. In use case where there are large number of tasks being stopped at the same time, specifying this jitter can help avoid all the task cleanup happening at the same time (the latter could add pressure to the instance and as a result affect running tasks) [#2969](https://github.com/aws/amazon-ecs-agent/pull/2969)

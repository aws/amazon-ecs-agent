// Copyright 2014-2018 Amazon.com, Inc. or its affiliates. All Rights Reserved.
//
// Licensed under the Apache License, Version 2.0 (the "License"). You may
// not use this file except in compliance with the License. A copy of the
// License is located at
//
//	http://aws.amazon.com/apache2.0/
//
// or in the "license" file accompanying this file. This file is distributed
// on an "AS IS" BASIS, WITHOUT WARRANTIES OR CONDITIONS OF ANY KIND, either
// express or implied. See the License for the specific language governing
// permissions and limitations under the License.

package config

import (
	"time"

	"github.com/aws/amazon-ecs-agent/agent/dockerclient"
	cnitypes "github.com/containernetworking/cni/pkg/types"
)

// ImagePullBehaviorType is an enum variable type corresponding to different agent pull
// behaviors including default, always, never and once.
type ImagePullBehaviorType int8

type Config struct {
	// DEPRECATED
	// ClusterArn is the Name or full ARN of a Cluster to register into. It has
	// been deprecated (and will eventually be removed) in favor of Cluster
	ClusterArn string `deprecated:"Please use Cluster instead"`
	// Cluster can either be the Name or full ARN of a Cluster. This is the
	// cluster the agent should register this ContainerInstance into. If this
	// value is not set, it will default to "default"
	Cluster string `trim:"true"`
	// APIEndpoint is the endpoint, such as "ecs.us-east-1.amazonaws.com", to
	// make calls against. If this value is not set, it will default to the
	// endpoint for your current AWSRegion
	APIEndpoint string `trim:"true"`
	// DockerEndpoint is the address the agent will attempt to connect to the
	// Docker daemon at. This should have the same value as "DOCKER_HOST"
	// normally would to interact with the daemon. It defaults to
	// unix:///var/run/docker.sock
	DockerEndpoint string
	// AWSRegion is the region to run in (such as "us-east-1"). This value will
	// be inferred from the EC2 metadata service, but if it cannot be found this
	// will be fatal.
	AWSRegion string `missing:"fatal" trim:"true"`

	// ReservedPorts is an array of ports which should be registered as
	// unavailable. If not set, they default to [22,2375,2376,51678].
	ReservedPorts []uint16
	// ReservedPortsUDP is an array of UDP ports which should be registered as
	// unavailable. If not set, it defaults to [].
	ReservedPortsUDP []uint16

	// DataDir is the directory data is saved to in order to preserve state
	// across agent restarts.
	// It is also used to keep the metadata of containers managed by the agent
	DataDir string
	// DataDirOnHost is the directory in the instance from which we mount
	// DataDir to the ecs-agent container and to agent managed containers
	DataDirOnHost string
	// Checkpoint configures whether data should be periodically to a checkpoint
	// file, in DataDir, such that on instance or agent restarts it will resume
	// as the same ContainerInstance. It defaults to false.
	Checkpoint bool

	// EngineAuthType configures what type of data is in EngineAuthData.
	// Supported types, right now, can be found in the dockerauth package: https://godoc.org/github.com/aws/amazon-ecs-agent/agent/dockerclient/dockerauth
	EngineAuthType string `trim:"true"`
	// EngineAuthData contains authentication data. Please see the documentation
	// for EngineAuthType for more information.
	EngineAuthData *SensitiveRawMessage

	// UpdatesEnabled specifies whether updates should be applied to this agent.
	// Default true
	UpdatesEnabled bool
	// UpdateDownloadDir specifies where new agent versions should be placed
	// within the container in order for the external updating process to
	// correctly handle them.
	UpdateDownloadDir string

	// DisableMetrics configures whether task utilization metrics should be
	// sent to the ECS telemetry endpoint
	DisableMetrics bool

	// ReservedMemory specifies the amount of memory (in MB) to reserve for things
	// other than containers managed by ECS
	ReservedMemory uint16

	// DockerStopTimeout specifies the amount of time before a SIGKILL is issued to
	// containers managed by ECS
	DockerStopTimeout time.Duration

	// ContainerStartTimeout specifies the amount of time to wait to start a container
	ContainerStartTimeout time.Duration

	// AvailableLoggingDrivers specifies the logging drivers available for use
	// with Docker.  If not set, it defaults to ["json-file","none"].
	AvailableLoggingDrivers []dockerclient.LoggingDriver

	// PrivilegedDisabled specified whether the Agent is capable of launching
	// tasks with privileged containers
	PrivilegedDisabled bool

	// SELinxuCapable specifies whether the Agent is capable of using SELinux
	// security options
	SELinuxCapable bool

	// AppArmorCapable specifies whether the Agent is capable of using AppArmor
	// security options
	AppArmorCapable bool

	// TaskCleanupWaitDuration specifies the time to wait after a task is stopped
	// until cleanup of task resources is started.
	TaskCleanupWaitDuration time.Duration

	// TaskIAMRoleEnabled specifies if the Agent is capable of launching
	// tasks with IAM Roles.
	TaskIAMRoleEnabled bool

	// TaskCPUMemLimit specifies if Agent can launch a task with a hierarchical cgroup
	TaskCPUMemLimit Conditional

	// CredentialsAuditLogFile specifies the path/filename of the audit log.
	CredentialsAuditLogFile string

	// CredentialsAuditLogEnabled specifies whether audit logging is disabled.
	CredentialsAuditLogDisabled bool

	// TaskIAMRoleEnabledForNetworkHost specifies if the Agent is capable of launching
	// tasks with IAM Roles when networkMode is set to 'host'
	TaskIAMRoleEnabledForNetworkHost bool

	// TaskENIEnabled specifies if the Agent is capable of launching task within
	// defined EC2 networks
	TaskENIEnabled bool

	// ImageCleanupDisabled specifies whether the Agent will periodically perform
	// automated image cleanup
	ImageCleanupDisabled bool

	// MinimumImageDeletionAge specifies the minimum time since it was pulled
	// before it can be deleted
	MinimumImageDeletionAge time.Duration

	// ImageCleanupInterval specifies the time to wait before performing the image
	// cleanup since last time it was executed
	ImageCleanupInterval time.Duration

	// NumImagesToDeletePerCycle specifies the num of image to delete every time
	// when Agent performs cleanup
	NumImagesToDeletePerCycle int

	// ImagePullBehavior specifies the agent's behavior for pulling image and loading
	// local Docker image cache
	ImagePullBehavior ImagePullBehaviorType

	// InstanceAttributes contains key/value pairs representing
	// attributes to be associated with this instance within the
	// ECS service and used to influence behavior such as launch
	// placement.
	InstanceAttributes map[string]string

	// Set if clients validate ssl certificates. Used mainly for testing
	AcceptInsecureCert bool `json:"-"`

	// CNIPluginsPath is the path for the cni plugins
	CNIPluginsPath string

	// PauseContainerTarballPath is the path to the pause container tarball
	PauseContainerTarballPath string

	// PauseContainerImageName is the name for the pause container image.
	// Setting this value to be different from the default will disable loading
	// the image from the tarball; the referenced image must already be loaded.
	PauseContainerImageName string

	// PauseContainerTag is the tag for the pause container image.
	// Setting this value to be different from the default will disable loading
	// the image from the tarball; the referenced image must already be loaded.
	PauseContainerTag string

	// AWSVPCBlockInstanceMetdata specifies if InstanceMetadata endpoint should be blocked
	// for tasks that are launched with network mode "awsvpc" when ECS_AWSVPC_BLOCK_IMDS=true
	AWSVPCBlockInstanceMetdata bool

	// OverrideAWSVPCLocalIPv4Address overrides the local IPv4 address chosen
	// for a task using the `awsvpc` networking mode. Using this configuration
	// will limit you to running one `awsvpc` task at a time. IPv4 addresses
	// must be specified in decimal-octet form and also specify the subnet
	// size (e.g., "169.254.172.42/22").
	OverrideAWSVPCLocalIPv4Address *cnitypes.IPNet

	// AWSVPCAdditionalLocalRoutes allows the specification of routing table
	// entries that will be added in the task's network namespace via the
	// instance bridge interface rather than via the ENI.
	AWSVPCAdditionalLocalRoutes []cnitypes.IPNet

	// ContainerMetadataEnabled specifies if the agent should provide a metadata
	// file for containers.
	ContainerMetadataEnabled bool

	// OverrideAWSLogsExecutionRole is config option used to enable awslogs
	// driver authentication over the task's execution role
	OverrideAWSLogsExecutionRole bool

	// CgroupPath is the path expected by the agent, defaults to
	// '/sys/fs/cgroup'
	CgroupPath string

	// PlatformVariables consists of configuration variables specific to linux/windows
	PlatformVariables PlatformVariables

	// TaskMetadataSteadyStateRate specifies the steady state throttle for the task metadata endpoint
	TaskMetadataSteadyStateRate int

	// TaskMetadataBurstRate specifies the burst rate throttle for the task metadata endpoint
	TaskMetadataBurstRate int

<<<<<<< HEAD
	// NoIID when set to true, specifies that the agent should not register the instance
	// with instance identity document. This is required in order to accomodate scenarios in
	// which ECS agent tries to register the instance where the instance id document is
	// not available or needed
	NoIID bool
=======
	// SharedVolumeMatchFullConfig is config option used to short-circuit volume validation against a
	// provisioned volume, if false (default). If true, we perform deep comparison including driver options
	// and labels. For comparing shared volume across 2 instances, this should be set to false as docker's
	// default behavior is to match name only, and does not propagate driver options and labels through volume drivers.
	SharedVolumeMatchFullConfig bool
>>>>>>> 82abf9cb
}<|MERGE_RESOLUTION|>--- conflicted
+++ resolved
@@ -219,17 +219,15 @@
 	// TaskMetadataBurstRate specifies the burst rate throttle for the task metadata endpoint
 	TaskMetadataBurstRate int
 
-<<<<<<< HEAD
 	// NoIID when set to true, specifies that the agent should not register the instance
 	// with instance identity document. This is required in order to accomodate scenarios in
 	// which ECS agent tries to register the instance where the instance id document is
 	// not available or needed
 	NoIID bool
-=======
+
 	// SharedVolumeMatchFullConfig is config option used to short-circuit volume validation against a
 	// provisioned volume, if false (default). If true, we perform deep comparison including driver options
 	// and labels. For comparing shared volume across 2 instances, this should be set to false as docker's
 	// default behavior is to match name only, and does not propagate driver options and labels through volume drivers.
 	SharedVolumeMatchFullConfig bool
->>>>>>> 82abf9cb
 }
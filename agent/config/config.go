// Copyright Amazon.com Inc. or its affiliates. All Rights Reserved.
//
// Licensed under the Apache License, Version 2.0 (the "License"). You may
// not use this file except in compliance with the License. A copy of the
// License is located at
//
//	http://aws.amazon.com/apache2.0/
//
// or in the "license" file accompanying this file. This file is distributed
// on an "AS IS" BASIS, WITHOUT WARRANTIES OR CONDITIONS OF ANY KIND, either
// express or implied. See the License for the specific language governing
// permissions and limitations under the License.

package config

import (
	"encoding/json"
	"errors"
	"fmt"
	"io/ioutil"
	"os"
	"reflect"
	"strings"
	"time"

	apierrors "github.com/aws/amazon-ecs-agent/agent/api/errors"
	"github.com/aws/amazon-ecs-agent/agent/dockerclient"
	"github.com/aws/amazon-ecs-agent/agent/ec2"
	"github.com/aws/amazon-ecs-agent/agent/utils"
	"github.com/cihub/seelog"
)

const (
	// http://www.iana.org/assignments/service-names-port-numbers/service-names-port-numbers.xhtml?search=docker
	DockerReservedPort    = 2375
	DockerReservedSSLPort = 2376
	// DockerTagSeparator is the charactor used to separate names and tag in docker
	DockerTagSeparator = ":"
	// DefaultDockerTag is the default tag used by docker
	DefaultDockerTag = "latest"

	SSHPort = 22

	// AgentIntrospectionPort is used to serve the metadata about the agent and to query the tasks being managed by the agent.
	AgentIntrospectionPort = 51678

	// AgentCredentialsPort is used to serve the credentials for tasks.
	AgentCredentialsPort = 51679

	// AgentPrometheusExpositionPort is used to expose Prometheus metrics that can be scraped by a Prometheus server
	AgentPrometheusExpositionPort = 51680

	// defaultConfigFileName is the default (json-formatted) config file
	defaultConfigFileName = "/etc/ecs_container_agent/config.json"

	// DefaultClusterName is the name of the default cluster.
	DefaultClusterName = "default"

	// DefaultTaskCleanupWaitDuration specifies the default value for task cleanup duration. It is used to
	// clean up task's containers.
	DefaultTaskCleanupWaitDuration = 3 * time.Hour

	// DefaultPollingMetricsWaitDuration specifies the default value for polling metrics wait duration
	// This is only used when PollMetrics is set to true
	DefaultPollingMetricsWaitDuration = DefaultContainerMetricsPublishInterval / 2

	// defaultDockerStopTimeout specifies the value for container stop timeout duration
	defaultDockerStopTimeout = 30 * time.Second

	// DefaultImageCleanupTimeInterval specifies the default value for image cleanup duration. It is used to
	// remove the images pulled by agent.
	DefaultImageCleanupTimeInterval = 30 * time.Minute

	// DefaultNumImagesToDeletePerCycle specifies the default number of images to delete when agent performs
	// image cleanup.
	DefaultNumImagesToDeletePerCycle = 5

	// DefaultNumNonECSContainersToDeletePerCycle specifies the default number of nonecs containers to delete when agent performs
	// nonecs containers cleanup.
	DefaultNumNonECSContainersToDeletePerCycle = 5

	// DefaultImageDeletionAge specifies the default value for minimum amount of elapsed time after an image
	// has been pulled before it can be deleted.
	DefaultImageDeletionAge = 1 * time.Hour

	// DefaultNonECSImageDeletionAge specifies the default value for minimum amount of elapsed time after an image
	// has been created before it can be deleted
	DefaultNonECSImageDeletionAge = 1 * time.Hour

	//DefaultImagePullTimeout specifies the timeout for PullImage API.
	DefaultImagePullTimeout = 2 * time.Hour

	// minimumTaskCleanupWaitDuration specifies the minimum duration to wait before cleaning up
	// a task's container. This is used to enforce sane values for the config.TaskCleanupWaitDuration field.
	minimumTaskCleanupWaitDuration = 1 * time.Minute

	// minimumImagePullInactivityTimeout specifies the minimum amount of time for that an image can be
	// 'stuck' in the pull / unpack step. Very small values are unsafe and lead to high failure rate.
	minimumImagePullInactivityTimeout = 1 * time.Minute

	// minimumPollingMetricsWaitDuration specifies the minimum duration to wait before polling for new stats
	// from docker. This is only used when PollMetrics is set to true
	minimumPollingMetricsWaitDuration = 5 * time.Second

	// maximumPollingMetricsWaitDuration specifies the maximum duration to wait before polling for new stats
	// from docker. This is only used when PollMetrics is set to true
	maximumPollingMetricsWaitDuration = DefaultContainerMetricsPublishInterval

	// minimumDockerStopTimeout specifies the minimum value for docker StopContainer API
	minimumDockerStopTimeout = 1 * time.Second

	// minimumImageCleanupInterval specifies the minimum time for agent to wait before performing
	// image cleanup.
	minimumImageCleanupInterval = 10 * time.Minute

	// minimumNumImagesToDeletePerCycle specifies the minimum number of images that to be deleted when
	// performing image cleanup.
	minimumNumImagesToDeletePerCycle = 1

	// defaultCNIPluginsPath is the default path where cni binaries are located
	defaultCNIPluginsPath = "/amazon-ecs-cni-plugins"

	// DefaultMinSupportedCNIVersion denotes the minimum version of cni spec required
	DefaultMinSupportedCNIVersion = "0.3.0"

	// pauseContainerTarball is the path to the pause container tarball
	pauseContainerTarballPath = "/images/amazon-ecs-pause.tar"

	// DefaultTaskMetadataSteadyStateRate is set as 40. This is arrived from our benchmarking
	// results where task endpoint can handle 4000 rps effectively. Here, 100 containers
	// will be able to send out 40 rps.
	DefaultTaskMetadataSteadyStateRate = 40

	// DefaultTaskMetadataBurstRate is set to handle 60 burst requests at once
	DefaultTaskMetadataBurstRate = 60

	//Known cached image names
	CachedImageNameAgentContainer = "amazon/amazon-ecs-agent:latest"

	// DefaultNvidiaRuntime is the name of the runtime to pass Nvidia GPUs to containers
	DefaultNvidiaRuntime = "nvidia"

	// defaultCgroupCPUPeriod is set to 100 ms to set isCFS period and quota for task limits
	defaultCgroupCPUPeriod = 100 * time.Millisecond
	maximumCgroupCPUPeriod = 100 * time.Millisecond
	minimumCgroupCPUPeriod = 8 * time.Millisecond

	// DefaultContainerMetricsPublishInterval is the default interval that we publish
	// metrics to the ECS telemetry backend (TACS)
	DefaultContainerMetricsPublishInterval = 20 * time.Second
)

const (
	// ImagePullDefaultBehavior specifies the behavior that if an image pull API call fails,
	// agent tries to start from the Docker image cache anyway, assuming that the image has not changed.
	ImagePullDefaultBehavior ImagePullBehaviorType = iota

	// ImagePullAlwaysBehavior specifies the behavior that if an image pull API call fails,
	// the task fails instead of using cached image.
	ImagePullAlwaysBehavior

	// ImagePullOnceBehavior specifies the behavior that agent will only attempt to pull
	// the same image once, once an image is pulled, local image cache will be used
	// for all the containers.
	ImagePullOnceBehavior

	// ImagePullPreferCachedBehavior specifies the behavior that agent will only attempt to pull
	// the image if there is no cached image.
	ImagePullPreferCachedBehavior
)

const (
	// When ContainerInstancePropagateTagsFromNoneType is specified, no DescribeTags
	// API call will be made.
	ContainerInstancePropagateTagsFromNoneType ContainerInstancePropagateTagsFromType = iota

	// When ContainerInstancePropagateTagsFromEC2InstanceType is specified, agent will
	// make DescribeTags API call to get tags remotely.
	ContainerInstancePropagateTagsFromEC2InstanceType
)

var (
	// DefaultPauseContainerImageName is the name of the pause container image. The linker's
	// load flags are used to populate this value from the Makefile
	DefaultPauseContainerImageName = ""

	// DefaultPauseContainerTag is the tag for the pause container image. The linker's load
	// flags are used to populate this value from the Makefile
	DefaultPauseContainerTag = ""
)

// Merge merges two config files, preferring the ones on the left. Any nil or
// zero values present in the left that are present in the right will be overridden
func (cfg *Config) Merge(rhs Config) *Config {
	left := reflect.ValueOf(cfg).Elem()
	right := reflect.ValueOf(&rhs).Elem()

	for i := 0; i < left.NumField(); i++ {
		leftField := left.Field(i)
		switch leftField.Interface().(type) {
		case BooleanDefaultFalse, BooleanDefaultTrue:
			str, _ := json.Marshal(reflect.ValueOf(leftField.Interface()).Interface())
			if string(str) == "null" {
				leftField.Set(reflect.ValueOf(right.Field(i).Interface()))
			}
		default:
			if utils.ZeroOrNil(leftField.Interface()) {
				leftField.Set(reflect.ValueOf(right.Field(i).Interface()))
			}
		}
	}

	return cfg //make it chainable
}

// NewConfig returns a config struct created by merging environment variables,
// a config file, and EC2 Metadata info.
// The 'config' struct it returns can be used, even if an error is returned. An
// error is returned, however, if the config is incomplete in some way that is
// considered fatal.
func NewConfig(ec2client ec2.EC2MetadataClient) (*Config, error) {
	var errs []error
	envConfig, err := environmentConfig() //Environment overrides all else
	if err != nil {
		errs = append(errs, err)
	}
	config := &envConfig

	if config.External.Enabled() {
		if config.AWSRegion == "" {
			return nil, errors.New("AWS_DEFAULT_REGION has to be set when running on external capacity")
		}
		// Use fake ec2 metadata client if on prem config is set.
		ec2client = ec2.NewBlackholeEC2MetadataClient()
	}

	if config.complete() {
		// No need to do file / network IO
		return config, nil
	}

	fcfg, err := fileConfig()
	if err != nil {
		errs = append(errs, err)
	}
	config.Merge(fcfg)

	config.Merge(userDataConfig(ec2client))

	if config.AWSRegion == "" {
		if config.NoIID {
			// get it from AWS SDK if we don't have instance identity document
			awsRegion, err := ec2client.Region()
			if err != nil {
				errs = append(errs, err)
			}
			config.AWSRegion = awsRegion
		} else {
			// Get it from metadata only if we need to (network io)
			config.Merge(ec2MetadataConfig(ec2client))
		}
	}

	return config, config.mergeDefaultConfig(errs)
}

func (config *Config) mergeDefaultConfig(errs []error) error {
	config.trimWhitespace()
	config.Merge(DefaultConfig())
	err := config.validateAndOverrideBounds()
	if err != nil {
		errs = append(errs, err)
	}
	if len(errs) != 0 {
		return apierrors.NewMultiError(errs...)
	}
	return nil
}

// trimWhitespace trims whitespace from all string cfg values with the
// `trim` tag
func (cfg *Config) trimWhitespace() {
	cfgElem := reflect.ValueOf(cfg).Elem()
	cfgStructField := reflect.Indirect(reflect.ValueOf(cfg)).Type()

	for i := 0; i < cfgElem.NumField(); i++ {
		cfgField := cfgElem.Field(i)
		if !cfgField.CanInterface() {
			continue
		}
		trimTag := cfgStructField.Field(i).Tag.Get("trim")
		if len(trimTag) == 0 {
			continue
		}

		if cfgField.Kind() != reflect.String {
			seelog.Warnf("Cannot trim non-string field type %v index %v", cfgField.Kind().String(), i)
			continue
		}
		str := cfgField.Interface().(string)
		cfgField.SetString(strings.TrimSpace(str))
	}
}

// validateAndOverrideBounds performs validation over members of the Config struct
// and check the value against the minimum required value.
func (cfg *Config) validateAndOverrideBounds() error {
	err := cfg.checkMissingAndDepreciated()
	if err != nil {
		return err
	}

	if cfg.DockerStopTimeout < minimumDockerStopTimeout {
		return fmt.Errorf("config: invalid value for docker container stop timeout: %v", cfg.DockerStopTimeout.String())
	}

	if cfg.ContainerStartTimeout < minimumContainerStartTimeout {
		return fmt.Errorf("config: invalid value for docker container start timeout: %v", cfg.ContainerStartTimeout.String())
	}
	var badDrivers []string
	for _, driver := range cfg.AvailableLoggingDrivers {
		// Don't classify awsfirelens as a bad driver
		if driver == dockerclient.AWSFirelensDriver {
			continue
		}
		_, ok := dockerclient.LoggingDriverMinimumVersion[driver]
		if !ok {
			badDrivers = append(badDrivers, string(driver))
		}
	}
	if len(badDrivers) > 0 {
		return errors.New("Invalid logging drivers: " + strings.Join(badDrivers, ", "))
	}

	// If a value has been set for taskCleanupWaitDuration and the value is less than the minimum allowed cleanup duration,
	// print a warning and override it
	if cfg.TaskCleanupWaitDuration < minimumTaskCleanupWaitDuration {
		seelog.Warnf("Invalid value for ECS_ENGINE_TASK_CLEANUP_WAIT_DURATION, will be overridden with the default value: %s. Parsed value: %v, minimum value: %v.", DefaultTaskCleanupWaitDuration.String(), cfg.TaskCleanupWaitDuration, minimumTaskCleanupWaitDuration)
		cfg.TaskCleanupWaitDuration = DefaultTaskCleanupWaitDuration
	}

	if cfg.ImagePullInactivityTimeout < minimumImagePullInactivityTimeout {
		seelog.Warnf("Invalid value for image pull inactivity timeout duration, will be overridden with the default value: %s. Parsed value: %v, minimum value: %v.", defaultImagePullInactivityTimeout.String(), cfg.ImagePullInactivityTimeout, minimumImagePullInactivityTimeout)
		cfg.ImagePullInactivityTimeout = defaultImagePullInactivityTimeout
	}

	if cfg.ImageCleanupInterval < minimumImageCleanupInterval {
		seelog.Warnf("Invalid value for ECS_IMAGE_CLEANUP_INTERVAL, will be overridden with the default value: %s. Parsed value: %v, minimum value: %v.", DefaultImageCleanupTimeInterval.String(), cfg.ImageCleanupInterval, minimumImageCleanupInterval)
		cfg.ImageCleanupInterval = DefaultImageCleanupTimeInterval
	}

	if cfg.NumImagesToDeletePerCycle < minimumNumImagesToDeletePerCycle {
		seelog.Warnf("Invalid value for number of images to delete for image cleanup, will be overridden with the default value: %d. Parsed value: %d, minimum value: %d.", DefaultImageDeletionAge, cfg.NumImagesToDeletePerCycle, minimumNumImagesToDeletePerCycle)
		cfg.NumImagesToDeletePerCycle = DefaultNumImagesToDeletePerCycle
	}

	if cfg.TaskMetadataSteadyStateRate <= 0 || cfg.TaskMetadataBurstRate <= 0 {
		seelog.Warnf("Invalid values for rate limits, will be overridden with default values: %d,%d.", DefaultTaskMetadataSteadyStateRate, DefaultTaskMetadataBurstRate)
		cfg.TaskMetadataSteadyStateRate = DefaultTaskMetadataSteadyStateRate
		cfg.TaskMetadataBurstRate = DefaultTaskMetadataBurstRate
	}

	// check the PollMetrics specific configurations
	cfg.pollMetricsOverrides()

	cfg.platformOverrides()

	return nil
}

func (cfg *Config) pollMetricsOverrides() {
	if cfg.PollMetrics.Enabled() {
		if cfg.PollingMetricsWaitDuration < minimumPollingMetricsWaitDuration {
			seelog.Warnf("ECS_POLLING_METRICS_WAIT_DURATION parsed value (%s) is less than the minimum of %s. Setting polling interval to minimum.",
				cfg.PollingMetricsWaitDuration, minimumPollingMetricsWaitDuration)
			cfg.PollingMetricsWaitDuration = minimumPollingMetricsWaitDuration
		}

		if cfg.PollingMetricsWaitDuration > maximumPollingMetricsWaitDuration {
			seelog.Warnf("ECS_POLLING_METRICS_WAIT_DURATION parsed value (%s) is greater than the maximum of %s. Setting polling interval to maximum.",
				cfg.PollingMetricsWaitDuration, maximumPollingMetricsWaitDuration)
			cfg.PollingMetricsWaitDuration = maximumPollingMetricsWaitDuration
		}
	}
}

// checkMissingAndDeprecated checks all zero-valued fields for tags of the form
// missing:STRING and acts based on that string. Current options are: fatal,
// warn. Fatal will result in an error being returned, warn will result in a
// warning that the field is missing being logged.
func (cfg *Config) checkMissingAndDepreciated() error {
	cfgElem := reflect.ValueOf(cfg).Elem()
	cfgStructField := reflect.Indirect(reflect.ValueOf(cfg)).Type()

	fatalFields := []string{}
	for i := 0; i < cfgElem.NumField(); i++ {
		cfgField := cfgElem.Field(i)
		if utils.ZeroOrNil(cfgField.Interface()) {
			missingTag := cfgStructField.Field(i).Tag.Get("missing")
			if len(missingTag) == 0 {
				continue
			}
			switch missingTag {
			case "warn":
				seelog.Warnf("Configuration key not set, key: %v", cfgStructField.Field(i).Name)
			case "fatal":
				seelog.Criticalf("Configuration key not set, key: %v", cfgStructField.Field(i).Name)
				fatalFields = append(fatalFields, cfgStructField.Field(i).Name)
			default:
				seelog.Warnf("Unexpected `missing` tag value, tag %v", missingTag)
			}
		} else {
			// present
			deprecatedTag := cfgStructField.Field(i).Tag.Get("deprecated")
			if len(deprecatedTag) == 0 {
				continue
			}
			seelog.Warnf("Use of deprecated configuration key, key: %v message: %v", cfgStructField.Field(i).Name, deprecatedTag)
		}
	}
	if len(fatalFields) > 0 {
		return errors.New("Missing required fields: " + strings.Join(fatalFields, ", "))
	}
	return nil
}

// complete returns true if all fields of the config are populated / nonzero
func (cfg *Config) complete() bool {
	cfgElem := reflect.ValueOf(cfg).Elem()

	for i := 0; i < cfgElem.NumField(); i++ {
		if utils.ZeroOrNil(cfgElem.Field(i).Interface()) {
			return false
		}
	}
	return true
}

func fileConfig() (Config, error) {
	fileName := utils.DefaultIfBlank(os.Getenv("ECS_AGENT_CONFIG_FILE_PATH"), defaultConfigFileName)
	cfg := Config{}

	file, err := os.Open(fileName)
	if err != nil {
		return cfg, nil
	}
	data, err := ioutil.ReadAll(file)
	if err != nil {
		seelog.Errorf("Unable to read cfg file, err %v", err)
		return cfg, err
	}
	if strings.TrimSpace(string(data)) == "" {
		// empty file, not an error
		return cfg, nil
	}

	err = json.Unmarshal(data, &cfg)
	if err != nil {
		seelog.Criticalf("Error reading cfg json data, err %v", err)
		return cfg, err
	}

	// Handle any deprecated keys correctly here
	if utils.ZeroOrNil(cfg.Cluster) && !utils.ZeroOrNil(cfg.ClusterArn) {
		cfg.Cluster = cfg.ClusterArn
	}
	return cfg, nil
}

// userDataConfig reads configuration JSON from instance's userdata. It doesn't
// return any error as it's entirely optional to configure the ECS agent using
// this method.
// Example:
// {"ECSAgentConfiguration":{"Cluster":"default"}}
func userDataConfig(ec2Client ec2.EC2MetadataClient) Config {
	type userDataParser struct {
		Config Config `json:"ECSAgentConfiguration"`
	}

	parsedUserData := userDataParser{
		Config: Config{},
	}

	userData, err := ec2Client.GetUserData()
	if err != nil {
		seelog.Warnf("Unable to fetch user data: %v", err)
		// Unable to read userdata from instance metadata. Just
		// return early
		return parsedUserData.Config
	}
	// In the future, if we want to support base64 encoded config,
	// we'd need to add logic to decode the string here.
	err = json.Unmarshal([]byte(userData), &parsedUserData)
	if err != nil {
		seelog.Debugf("Non-json user data, skip merging into agent config: %v", err)
		// Unable to parse userdata as a valid JSON. Return the
		// empty config
		return Config{}
	}

	return parsedUserData.Config
}

// environmentConfig reads the given configs from the environment and attempts
// to convert them to the given type
func environmentConfig() (Config, error) {
	dataDir := os.Getenv("ECS_DATADIR")

	steadyStateRate, burstRate := parseTaskMetadataThrottles()

	var errs []error
	instanceAttributes, errs := parseInstanceAttributes(errs)

	containerInstanceTags, errs := parseContainerInstanceTags(errs)

	additionalLocalRoutes, errs := parseAdditionalLocalRoutes(errs)

	var err error
	if len(errs) > 0 {
		err = apierrors.NewMultiError(errs...)
	}
	return Config{
		Cluster:                             os.Getenv("ECS_CLUSTER"),
		APIEndpoint:                         os.Getenv("ECS_BACKEND_HOST"),
		AWSRegion:                           os.Getenv("AWS_DEFAULT_REGION"),
		DockerEndpoint:                      os.Getenv("DOCKER_HOST"),
		ReservedPorts:                       parseReservedPorts("ECS_RESERVED_PORTS"),
		ReservedPortsUDP:                    parseReservedPorts("ECS_RESERVED_PORTS_UDP"),
		DataDir:                             dataDir,
		Checkpoint:                          parseCheckpoint(dataDir),
		EngineAuthType:                      os.Getenv("ECS_ENGINE_AUTH_TYPE"),
		EngineAuthData:                      NewSensitiveRawMessage([]byte(os.Getenv("ECS_ENGINE_AUTH_DATA"))),
		UpdatesEnabled:                      parseBooleanDefaultFalseConfig("ECS_UPDATES_ENABLED"),
		UpdateDownloadDir:                   os.Getenv("ECS_UPDATE_DOWNLOAD_DIR"),
		DisableMetrics:                      parseBooleanDefaultFalseConfig("ECS_DISABLE_METRICS"),
		ReservedMemory:                      parseEnvVariableUint16("ECS_RESERVED_MEMORY"),
		AvailableLoggingDrivers:             parseAvailableLoggingDrivers(),
		PrivilegedDisabled:                  parseBooleanDefaultFalseConfig("ECS_DISABLE_PRIVILEGED"),
		SELinuxCapable:                      parseBooleanDefaultFalseConfig("ECS_SELINUX_CAPABLE"),
		AppArmorCapable:                     parseBooleanDefaultFalseConfig("ECS_APPARMOR_CAPABLE"),
		TaskCleanupWaitDuration:             parseEnvVariableDuration("ECS_ENGINE_TASK_CLEANUP_WAIT_DURATION"),
		TaskENIEnabled:                      parseBooleanDefaultFalseConfig("ECS_ENABLE_TASK_ENI"),
		TaskIAMRoleEnabled:                  parseBooleanDefaultFalseConfig("ECS_ENABLE_TASK_IAM_ROLE"),
		DeleteNonECSImagesEnabled:           parseBooleanDefaultFalseConfig("ECS_ENABLE_UNTRACKED_IMAGE_CLEANUP"),
		TaskCPUMemLimit:                     parseBooleanDefaultTrueConfig("ECS_ENABLE_TASK_CPU_MEM_LIMIT"),
		DockerStopTimeout:                   parseDockerStopTimeout(),
		ContainerStartTimeout:               parseContainerStartTimeout(),
		ContainerCreateTimeout:              parseContainerCreateTimeout(),
		DependentContainersPullUpfront:      parseBooleanDefaultFalseConfig("ECS_PULL_DEPENDENT_CONTAINERS_UPFRONT"),
		ImagePullInactivityTimeout:          parseImagePullInactivityTimeout(),
		ImagePullTimeout:                    parseEnvVariableDuration("ECS_IMAGE_PULL_TIMEOUT"),
		CredentialsAuditLogFile:             os.Getenv("ECS_AUDIT_LOGFILE"),
		CredentialsAuditLogDisabled:         utils.ParseBool(os.Getenv("ECS_AUDIT_LOGFILE_DISABLED"), false),
		TaskIAMRoleEnabledForNetworkHost:    utils.ParseBool(os.Getenv("ECS_ENABLE_TASK_IAM_ROLE_NETWORK_HOST"), false),
		ImageCleanupDisabled:                parseBooleanDefaultFalseConfig("ECS_DISABLE_IMAGE_CLEANUP"),
		MinimumImageDeletionAge:             parseEnvVariableDuration("ECS_IMAGE_MINIMUM_CLEANUP_AGE"),
		NonECSMinimumImageDeletionAge:       parseEnvVariableDuration("NON_ECS_IMAGE_MINIMUM_CLEANUP_AGE"),
		ImageCleanupInterval:                parseEnvVariableDuration("ECS_IMAGE_CLEANUP_INTERVAL"),
		NumImagesToDeletePerCycle:           parseNumImagesToDeletePerCycle(),
		NumNonECSContainersToDeletePerCycle: parseNumNonECSContainersToDeletePerCycle(),
		ImagePullBehavior:                   parseImagePullBehavior(),
		ImageCleanupExclusionList:           parseImageCleanupExclusionList("ECS_EXCLUDE_UNTRACKED_IMAGE"),
		InstanceAttributes:                  instanceAttributes,
		CNIPluginsPath:                      os.Getenv("ECS_CNI_PLUGINS_PATH"),
		AWSVPCBlockInstanceMetdata:          parseBooleanDefaultFalseConfig("ECS_AWSVPC_BLOCK_IMDS"),
		AWSVPCAdditionalLocalRoutes:         additionalLocalRoutes,
		ContainerMetadataEnabled:            parseBooleanDefaultFalseConfig("ECS_ENABLE_CONTAINER_METADATA"),
		DataDirOnHost:                       os.Getenv("ECS_HOST_DATA_DIR"),
		OverrideAWSLogsExecutionRole:        parseBooleanDefaultFalseConfig("ECS_ENABLE_AWSLOGS_EXECUTIONROLE_OVERRIDE"),
		CgroupPath:                          os.Getenv("ECS_CGROUP_PATH"),
		TaskMetadataSteadyStateRate:         steadyStateRate,
		TaskMetadataBurstRate:               burstRate,
		SharedVolumeMatchFullConfig:         parseBooleanDefaultFalseConfig("ECS_SHARED_VOLUME_MATCH_FULL_CONFIG"),
		ContainerInstanceTags:               containerInstanceTags,
		ContainerInstancePropagateTagsFrom:  parseContainerInstancePropagateTagsFrom(),
		PollMetrics:                         parseBooleanDefaultFalseConfig("ECS_POLL_METRICS"),
		PollingMetricsWaitDuration:          parseEnvVariableDuration("ECS_POLLING_METRICS_WAIT_DURATION"),
		DisableDockerHealthCheck:            parseBooleanDefaultFalseConfig("ECS_DISABLE_DOCKER_HEALTH_CHECK"),
		GPUSupportEnabled:                   utils.ParseBool(os.Getenv("ECS_ENABLE_GPU_SUPPORT"), false),
		InferentiaSupportEnabled:            utils.ParseBool(os.Getenv("ECS_ENABLE_INF_SUPPORT"), false),
		NvidiaRuntime:                       os.Getenv("ECS_NVIDIA_RUNTIME"),
		TaskMetadataAZDisabled:              utils.ParseBool(os.Getenv("ECS_DISABLE_TASK_METADATA_AZ"), false),
		CgroupCPUPeriod:                     parseCgroupCPUPeriod(),
		SpotInstanceDrainingEnabled:         parseBooleanDefaultFalseConfig("ECS_ENABLE_SPOT_INSTANCE_DRAINING"),
		GMSACapable:                         parseGMSACapability(),
		VolumePluginCapabilities:            parseVolumePluginCapabilities(),
<<<<<<< HEAD
		FSxWindowsFileServerCapable:         parseFSxWindowsFileServerCapability(),
=======
		External:                            parseBooleanDefaultFalseConfig("ECS_EXTERNAL"),
>>>>>>> 160b38da
	}, err
}

func ec2MetadataConfig(ec2client ec2.EC2MetadataClient) Config {
	iid, err := ec2client.InstanceIdentityDocument()
	if err != nil {
		seelog.Criticalf("Unable to communicate with EC2 Metadata service to infer region: %v", err.Error())
		return Config{}
	}
	return Config{AWSRegion: iid.Region}
}

// String returns a lossy string representation of the config suitable for human readable display.
// Consequently, it *should not* return any sensitive information.
func (cfg *Config) String() string {
	return fmt.Sprintf(
		"Cluster: %v, "+
			" Region: %v, "+
			" DataDir: %v,"+
			" Checkpoint: %v, "+
			"AuthType: %v, "+
			"UpdatesEnabled: %v, "+
			"DisableMetrics: %v, "+
			"PollMetrics: %v, "+
			"PollingMetricsWaitDuration: %v, "+
			"ReservedMem: %v, "+
			"TaskCleanupWaitDuration: %v, "+
			"DockerStopTimeout: %v, "+
			"ContainerStartTimeout: %v, "+
			"ContainerCreateTimeout: %v, "+
			"DependentContainersPullUpfront: %v, "+
			"TaskCPUMemLimit: %v, "+
			"%s",
		cfg.Cluster,
		cfg.AWSRegion,
		cfg.DataDir,
		cfg.Checkpoint,
		cfg.EngineAuthType,
		cfg.UpdatesEnabled,
		cfg.DisableMetrics,
		cfg.PollMetrics,
		cfg.PollingMetricsWaitDuration,
		cfg.ReservedMemory,
		cfg.TaskCleanupWaitDuration,
		cfg.DockerStopTimeout,
		cfg.ContainerStartTimeout,
		cfg.ContainerCreateTimeout,
		cfg.DependentContainersPullUpfront,
		cfg.TaskCPUMemLimit,
		cfg.platformString(),
	)
}<|MERGE_RESOLUTION|>--- conflicted
+++ resolved
@@ -584,11 +584,8 @@
 		SpotInstanceDrainingEnabled:         parseBooleanDefaultFalseConfig("ECS_ENABLE_SPOT_INSTANCE_DRAINING"),
 		GMSACapable:                         parseGMSACapability(),
 		VolumePluginCapabilities:            parseVolumePluginCapabilities(),
-<<<<<<< HEAD
 		FSxWindowsFileServerCapable:         parseFSxWindowsFileServerCapability(),
-=======
 		External:                            parseBooleanDefaultFalseConfig("ECS_EXTERNAL"),
->>>>>>> 160b38da
 	}, err
 }
 

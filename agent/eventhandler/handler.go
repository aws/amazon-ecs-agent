// Copyright 2014-2015 Amazon.com, Inc. or its affiliates. All Rights Reserved.
//
// Licensed under the Apache License, Version 2.0 (the "License"). You may
// not use this file except in compliance with the License. A copy of the
// License is located at
//
//	http://aws.amazon.com/apache2.0/
//
// or in the "license" file accompanying this file. This file is distributed
// on an "AS IS" BASIS, WITHOUT WARRANTIES OR CONDITIONS OF ANY KIND, either
// express or implied. See the License for the specific language governing
// permissions and limitations under the License.

package eventhandler

import (
	"sync"

	"github.com/aws/amazon-ecs-agent/agent/api"
	"github.com/aws/amazon-ecs-agent/agent/engine"
	"github.com/cihub/seelog"
)

<<<<<<< HEAD
var log = logger.ForModule("eventhandler")

// statesaver is a package-wise statemanager which may be used to save any
// changes to a task or container's SentStatus
var statesaver statemanager.Saver = statemanager.NewNoopStateManager()

// TODO Delete me. This is only a placeholder to avoid data race when accessing
// the gloabal statesaver object. This should be going away with the eventhandler
// refactor to batch state change events submitted to backend
var statesaverLock sync.Mutex

func HandleEngineEvents(taskEngine engine.TaskEngine, client api.ECSClient, saver statemanager.Saver, eventhandler *TaskHandler) {
	statesaverLock.Lock()
	statesaver = saver
	statesaverLock.Unlock()

=======
func HandleEngineEvents(taskEngine engine.TaskEngine, client api.ECSClient, eventhandler *TaskHandler) {
>>>>>>> fef5aaeb
	for {
		stateChangeEvents := taskEngine.StateChangeEvents()

		for stateChangeEvents != nil {
			select {
			case event, ok := <-stateChangeEvents:
				if !ok {
					stateChangeEvents = nil
					seelog.Error("Unable to handle state change event. The events channel is closed")
					break
				}
				err := eventhandler.AddStateChangeEvent(event, client)
				if err != nil {
					seelog.Errorf("Handler unable to add state change event %v: %v", event, err)
				}
			}
		}
	}
}<|MERGE_RESOLUTION|>--- conflicted
+++ resolved
@@ -14,33 +14,12 @@
 package eventhandler
 
 import (
-	"sync"
-
 	"github.com/aws/amazon-ecs-agent/agent/api"
 	"github.com/aws/amazon-ecs-agent/agent/engine"
 	"github.com/cihub/seelog"
 )
 
-<<<<<<< HEAD
-var log = logger.ForModule("eventhandler")
-
-// statesaver is a package-wise statemanager which may be used to save any
-// changes to a task or container's SentStatus
-var statesaver statemanager.Saver = statemanager.NewNoopStateManager()
-
-// TODO Delete me. This is only a placeholder to avoid data race when accessing
-// the gloabal statesaver object. This should be going away with the eventhandler
-// refactor to batch state change events submitted to backend
-var statesaverLock sync.Mutex
-
-func HandleEngineEvents(taskEngine engine.TaskEngine, client api.ECSClient, saver statemanager.Saver, eventhandler *TaskHandler) {
-	statesaverLock.Lock()
-	statesaver = saver
-	statesaverLock.Unlock()
-
-=======
 func HandleEngineEvents(taskEngine engine.TaskEngine, client api.ECSClient, eventhandler *TaskHandler) {
->>>>>>> fef5aaeb
 	for {
 		stateChangeEvents := taskEngine.StateChangeEvents()
 

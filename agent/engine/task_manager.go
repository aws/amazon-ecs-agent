--- conflicted
+++ resolved
@@ -282,7 +282,7 @@
 	// If this is a backwards transition stopped->running, the first time set it
 	// to be known running so it will be stopped. Subsequently ignore these backward transitions
 	containerKnownStatus := container.GetKnownStatus()
-	mtask.handleStoppedToRunningContainerTransition(event.Status, containerKnownStatus, container)
+	mtask.handleStoppedToRunningContainerTransition(event.Status, container)
 	if event.Status <= containerKnownStatus {
 		seelog.Infof("Redundant container state change for task %s: %s to %s, but already %s", mtask.Task, container, event.Status, containerKnownStatus)
 		return
@@ -323,25 +323,6 @@
 	}
 }
 
-<<<<<<< HEAD
-// handleStoppedToRunningContainerTransition handles container transitions
-// to RUNNING or RESOURCES_PROVISIONED when the container is known to be
-// TERMINAL. Because of start timeouts or missing/out-of-order container
-// "start" events, we might get "start" events for containers that we have
-// already marked as STOPPED.
-// This method stops such containers once
-func (mtask *managedTask) handleStoppedToRunningContainerTransition(
-	eventStatus api.ContainerStatus,
-	containerKnownStatus api.ContainerStatus,
-	container *api.Container) {
-	if containerKnownStatus != api.ContainerStopped {
-		// No need to handle a non STOPPED container here
-		return
-	}
-	if eventStatus > containerKnownStatus {
-		// No need to handle a forward transition here
-		return
-=======
 // handleStoppedToRunningContainerTransition detects a "backwards" container
 // transition where a known-stopped container is found to be running again and
 // handles it.
@@ -349,7 +330,7 @@
 	llog := log.New("task", mtask.Task)
 	containerKnownStatus := container.GetKnownStatus()
 	if status <= containerKnownStatus && containerKnownStatus == api.ContainerStopped {
-		if status == api.ContainerRunning {
+		if status.IsRunning() {
 			// If the container becomes running after we've stopped it (possibly
 			// because we got an error running it and it ran anyways), the first time
 			// update it to 'known running' so that it will be driven back to stopped
@@ -359,23 +340,7 @@
 				// This will not proceed afterwards because status <= knownstatus below
 			})
 		}
->>>>>>> 6b6988c1
-	}
-	if !eventStatus.IsRunning() {
-		// No need to stop the container for non RUNNING & RESOURCES_PROVISIONED
-		// events
-		return
-	}
-	// If the container becomes running after we've stopped it (possibly
-	// because we got an error running it and it ran anyways), the first time
-	// update it to 'known running' so that it will be driven back to stopped
-	mtask.unexpectedStart.Do(func() {
-		seelog.Warnf(
-			"Container that we thought was stopped came back as '%s'; re-stopping it once for task: [%s]",
-			eventStatus.String(), mtask.Task.String())
-		go mtask.engine.transitionContainer(mtask.Task, container, api.ContainerStopped)
-		// This will not proceed afterwards because status <= knownstatus below
-	})
+	}
 }
 
 // handleEventError handles a container change event error and decides whether
@@ -435,49 +400,9 @@
 	return true
 }
 
-<<<<<<< HEAD
-// containerNextState determines the next state a container should go to.
-// It returns: The state it should transition to, a bool indicating whether any
-// action is required, and a bool indicating whether a known status change is
-// possible.
-// 'Stopped, false, true' -> "You can move it to known stopped, but you don't have to call a transition function"
-// 'Running, true, true' -> "You can move it to running and you need to call the transition function"
-// 'None, false, false' -> "This should not be moved; it has unresolved dependencies or is complete; no knownstatus change"
-func (mtask *managedTask) containerNextState(container *api.Container) (api.ContainerStatus, bool, bool) {
-	clog := log.New("task", mtask.Task, "container", container)
-	containerKnownStatus := container.GetKnownStatus()
-	containerDesiredStatus := container.GetDesiredStatus()
-	if containerKnownStatus == containerDesiredStatus {
-		clog.Debug("Container at desired status", "desired", containerDesiredStatus)
-		return api.ContainerStatusNone, false, false
-	}
-	if containerKnownStatus > containerDesiredStatus {
-		clog.Debug("Container past desired status")
-		return api.ContainerStatusNone, false, false
-	}
-	if !dependencygraph.DependenciesAreResolved(container, mtask.Containers) {
-		clog.Debug("Can't apply state to container yet; dependencies unresolved", "state", containerDesiredStatus)
-		return api.ContainerStatusNone, false, false
-	}
-
-	var nextState api.ContainerStatus
-	if container.DesiredTerminal() {
-		nextState = api.ContainerStopped
-		// It's not enough to just check if container is in steady state here
-		// we should really check if >= RUNNING <= STOPPED
-		if !container.IsRunning() {
-			// If it's not currently running we do not need to do anything to make it become stopped.
-			return nextState, false, true
-		}
-	} else {
-		nextState = container.GetNextKnownStateProgression()
-	}
-	return nextState, true, true
-=======
 func (mtask *managedTask) steadyState() bool {
 	taskKnownStatus := mtask.GetKnownStatus()
 	return taskKnownStatus == api.TaskRunning && taskKnownStatus >= mtask.GetDesiredStatus()
->>>>>>> 6b6988c1
 }
 
 // progressContainers tries to step forwards all containers that are able to be
@@ -579,12 +504,14 @@
 	var nextState api.ContainerStatus
 	if container.DesiredTerminal() {
 		nextState = api.ContainerStopped
-		if containerKnownStatus != api.ContainerRunning {
+		// It's not enough to just check if container is in steady state here
+		// we should really check if >= RUNNING <= STOPPED
+		if !container.IsRunning() {
 			// If it's not currently running we do not need to do anything to make it become stopped.
 			return nextState, false, true
 		}
 	} else {
-		nextState = containerKnownStatus + 1
+		nextState = container.GetNextKnownStateProgression()
 	}
 	return nextState, true, true
 }

--- conflicted
+++ resolved
@@ -87,13 +87,10 @@
 	// 	 a) Add 'attachmentType' field to 'api.ENIAttachment'
 	//	 b) Add 'InterfaceAssociationProtocol' field to 'api.ENI'
 	//	 c) Add 'InterfaceVlanProperties' field to 'api.ENI'
-<<<<<<< HEAD
 	// 23)
 	//   a) Add 'FirelensConfig' field to 'Container' struct
 	//   b) Add 'firelens' field to 'resources'
-=======
-	// 23) Add 'RuntimeID' field to 'apicontainer.Container'
->>>>>>> 993a4325
+	//   c) Add 'RuntimeID' field to 'apicontainer.Container'
 
 	ECSDataVersion = 23
 

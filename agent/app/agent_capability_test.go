// +build unit

// Copyright Amazon.com Inc. or its affiliates. All Rights Reserved.
//
// Licensed under the Apache License, Version 2.0 (the "License"). You may
// not use this file except in compliance with the License. A copy of the
// License is located at
//
//	http://aws.amazon.com/apache2.0/
//
// or in the "license" file accompanying this file. This file is distributed
// on an "AS IS" BASIS, WITHOUT WARRANTIES OR CONDITIONS OF ANY KIND, either
// express or implied. See the License for the specific language governing
// permissions and limitations under the License.

package app

import (
	"context"
	"errors"
	"io/ioutil"
	"os"
	"path/filepath"
	"strings"
	"testing"

	"github.com/aws/amazon-ecs-agent/agent/ecs_client/model/ecs"

	app_mocks "github.com/aws/amazon-ecs-agent/agent/app/mocks"
	"github.com/aws/amazon-ecs-agent/agent/config"
	"github.com/aws/amazon-ecs-agent/agent/dockerclient"
	mock_dockerapi "github.com/aws/amazon-ecs-agent/agent/dockerclient/dockerapi/mocks"
	"github.com/aws/amazon-ecs-agent/agent/ecscni"
	mock_ecscni "github.com/aws/amazon-ecs-agent/agent/ecscni/mocks"
	mock_pause "github.com/aws/amazon-ecs-agent/agent/eni/pause/mocks"
	mock_mobypkgwrapper "github.com/aws/amazon-ecs-agent/agent/utils/mobypkgwrapper/mocks"

	"github.com/aws/aws-sdk-go/aws"
	aws_credentials "github.com/aws/aws-sdk-go/aws/credentials"
	"github.com/golang/mock/gomock"
	"github.com/stretchr/testify/assert"
	"github.com/stretchr/testify/require"
)

const (
	testTempDirPrefix = "agent-capability-test-"
)

func init() {
	mockPathExists(false)
}

func mockPathExists(shouldExist bool) {
	pathExists = func(path string, shouldBeDirectory bool) (bool, error) {
		return shouldExist, nil
	}
}

func TestCapabilities(t *testing.T) {
<<<<<<< HEAD
	cfg := getCapabilitiesTestConfig()
	capabilities := getCapabilitiesWithConfig(cfg, t)
=======
	mockPathExists(true)
	defer mockPathExists(false)
	getSubDirectories = func(path string) ([]string, error) {
		// appendExecCapabilities() requires at least 1 version to exist
		return []string{"3.0.236.0"}, nil
	}
	defer func() {
		getSubDirectories = defaultGetSubDirectories
	}()
	ctrl := gomock.NewController(t)
	defer ctrl.Finish()

	client := mock_dockerapi.NewMockDockerClient(ctrl)
	cniClient := mock_ecscni.NewMockCNIClient(ctrl)
	mockCredentialsProvider := app_mocks.NewMockProvider(ctrl)
	mockMobyPlugins := mock_mobypkgwrapper.NewMockPlugins(ctrl)
	mockPauseLoader := mock_pause.NewMockLoader(ctrl)
	conf := &config.Config{
		AvailableLoggingDrivers: []dockerclient.LoggingDriver{
			dockerclient.JSONFileDriver,
			dockerclient.SyslogDriver,
			dockerclient.JournaldDriver,
			dockerclient.GelfDriver,
			dockerclient.FluentdDriver,
		},
		PrivilegedDisabled:         config.BooleanDefaultFalse{Value: config.ExplicitlyDisabled},
		SELinuxCapable:             config.BooleanDefaultFalse{Value: config.ExplicitlyEnabled},
		AppArmorCapable:            config.BooleanDefaultFalse{Value: config.ExplicitlyEnabled},
		TaskENIEnabled:             config.BooleanDefaultFalse{Value: config.ExplicitlyEnabled},
		AWSVPCBlockInstanceMetdata: config.BooleanDefaultFalse{Value: config.ExplicitlyEnabled},
		TaskCleanupWaitDuration:    config.DefaultConfig().TaskCleanupWaitDuration,
	}

	mockPauseLoader.EXPECT().IsLoaded(gomock.Any()).Return(false, nil).AnyTimes()
	// Scan() and ListPluginsWithFilters() are tested with
	// AnyTimes() because they are not called in windows.
	gomock.InOrder(
		client.EXPECT().SupportedVersions().Return([]dockerclient.DockerVersion{
			dockerclient.Version_1_17,
			dockerclient.Version_1_18,
		}),
		client.EXPECT().KnownVersions().Return([]dockerclient.DockerVersion{
			dockerclient.Version_1_17,
			dockerclient.Version_1_18,
			dockerclient.Version_1_19,
		}),
		cniClient.EXPECT().Version(ecscni.ECSENIPluginName).Return("v1", nil),
		mockMobyPlugins.EXPECT().Scan().AnyTimes().Return([]string{}, nil),
		client.EXPECT().ListPluginsWithFilters(gomock.Any(), gomock.Any(), gomock.Any(),
			gomock.Any()).AnyTimes().Return([]string{}, nil),
	)
>>>>>>> 1f6960f6

	expectedNameOnlyCapabilities := []string{
		capabilityPrefix + "privileged-container",
		capabilityPrefix + "docker-remote-api.1.17",
		capabilityPrefix + "docker-remote-api.1.18",
		capabilityPrefix + "logging-driver.json-file",
		capabilityPrefix + "logging-driver.syslog",
		capabilityPrefix + "logging-driver.journald",
		capabilityPrefix + "selinux",
		capabilityPrefix + "apparmor",
		attributePrefix + "docker-plugin.local",
		attributePrefix + taskENIAttributeSuffix,
		attributePrefix + capabilityPrivateRegistryAuthASM,
		attributePrefix + capabilitySecretEnvSSM,
		attributePrefix + capabilitySecretLogDriverSSM,
		attributePrefix + capabilityECREndpoint,
		attributePrefix + capabilitySecretEnvASM,
		attributePrefix + capabilitySecretLogDriverASM,
		attributePrefix + capabilityContainerOrdering,
		attributePrefix + capabilityFullTaskSync,
		attributePrefix + capabilityEnvFilesS3,
		attributePrefix + taskENIBlockInstanceMetadataAttributeSuffix,
		attributePrefix + capabilityExec,
	}

	var expectedCapabilities []*ecs.Attribute
	for _, name := range expectedNameOnlyCapabilities {
		expectedCapabilities = append(expectedCapabilities,
			&ecs.Attribute{Name: aws.String(name)})
	}
	expectedCapabilities = append(expectedCapabilities,
		[]*ecs.Attribute{
			{
				Name:  aws.String(attributePrefix + cniPluginVersionSuffix),
				Value: aws.String("v1"),
			},
		}...)

	for _, expected := range expectedCapabilities {
		assert.Contains(t, capabilities, &ecs.Attribute{
			Name:  expected.Name,
			Value: expected.Value,
		})
	}
}

// Test exteernal capability by checking that when external config is set, capabilities not supported on external capacity
// aren't added, external specific capabilities are added, and capabilities common for both external and non-external are added.
func TestCapabilitiesExternal(t *testing.T) {
	cfg := getCapabilitiesTestConfig()
	capsNonExternal := getCapabilitiesWithConfig(cfg, t)
	cfg.External = config.BooleanDefaultFalse{Value: config.ExplicitlyEnabled}
	capsExternal := getCapabilitiesWithConfig(cfg, t)

	for _, cap := range externalUnsupportedCapabilities {
		assert.NotContains(t, capsExternal, &ecs.Attribute{
			Name: aws.String(cap),
		})
	}
	for _, cap := range externalSpecificCapabilities {
		assert.Contains(t, capsExternal, &ecs.Attribute{
			Name: aws.String(cap),
		})
	}
	commonCaps := removeAttributesByNames(capsNonExternal, externalUnsupportedCapabilities)
	for _, cap := range commonCaps {
		assert.Contains(t, capsExternal, cap)
	}
}

func getCapabilitiesTestConfig() *config.Config {
	return &config.Config{
		AvailableLoggingDrivers: []dockerclient.LoggingDriver{
			dockerclient.JSONFileDriver,
			dockerclient.SyslogDriver,
			dockerclient.JournaldDriver,
			dockerclient.GelfDriver,
			dockerclient.FluentdDriver,
		},
		PrivilegedDisabled:         config.BooleanDefaultFalse{Value: config.ExplicitlyDisabled},
		SELinuxCapable:             config.BooleanDefaultFalse{Value: config.ExplicitlyEnabled},
		AppArmorCapable:            config.BooleanDefaultFalse{Value: config.ExplicitlyEnabled},
		TaskENIEnabled:             config.BooleanDefaultFalse{Value: config.ExplicitlyEnabled},
		AWSVPCBlockInstanceMetdata: config.BooleanDefaultFalse{Value: config.ExplicitlyEnabled},
		TaskCleanupWaitDuration:    config.DefaultConfig().TaskCleanupWaitDuration,
	}
}

func getCapabilitiesWithConfig(cfg *config.Config, t *testing.T) []*ecs.Attribute {
	ctrl := gomock.NewController(t)
	defer ctrl.Finish()

	client := mock_dockerapi.NewMockDockerClient(ctrl)
	mockCredentialsProvider := app_mocks.NewMockProvider(ctrl)
	mockMobyPlugins := mock_mobypkgwrapper.NewMockPlugins(ctrl)
	mockPauseLoader := mock_pause.NewMockLoader(ctrl)
	mockCNIClient := mock_ecscni.NewMockCNIClient(ctrl)

	mockPauseLoader.EXPECT().IsLoaded(gomock.Any()).Return(false, nil).AnyTimes()
	mockCNIClient.EXPECT().Version(ecscni.ECSENIPluginName).Return("v1", nil).AnyTimes()
	gomock.InOrder(
		client.EXPECT().SupportedVersions().Return([]dockerclient.DockerVersion{
			dockerclient.Version_1_17,
			dockerclient.Version_1_18,
		}),
		client.EXPECT().KnownVersions().Return([]dockerclient.DockerVersion{
			dockerclient.Version_1_17,
			dockerclient.Version_1_18,
			dockerclient.Version_1_19,
		}),
		mockMobyPlugins.EXPECT().Scan().AnyTimes().Return([]string{}, nil),
		client.EXPECT().ListPluginsWithFilters(gomock.Any(), gomock.Any(), gomock.Any(),
			gomock.Any()).AnyTimes().Return([]string{}, nil),
	)

	ctx, cancel := context.WithCancel(context.TODO())
	// Cancel the context to cancel async routines
	defer cancel()
	agent := &ecsAgent{
		ctx:                ctx,
		cfg:                cfg,
		dockerClient:       client,
		pauseLoader:        mockPauseLoader,
		cniClient:          mockCNIClient,
		credentialProvider: aws_credentials.NewCredentials(mockCredentialsProvider),
		mobyPlugins:        mockMobyPlugins,
	}
	capabilities, err := agent.capabilities()
	require.NoError(t, err)
	return capabilities
}

func TestCapabilitiesECR(t *testing.T) {
	ctrl := gomock.NewController(t)
	defer ctrl.Finish()
	conf := &config.Config{}
	mockMobyPlugins := mock_mobypkgwrapper.NewMockPlugins(ctrl)

	client := mock_dockerapi.NewMockDockerClient(ctrl)
	client.EXPECT().SupportedVersions().Return([]dockerclient.DockerVersion{
		dockerclient.Version_1_19,
	})
	client.EXPECT().KnownVersions().Return(nil)
	mockMobyPlugins.EXPECT().Scan().AnyTimes().Return([]string{}, nil)
	client.EXPECT().ListPluginsWithFilters(gomock.Any(), gomock.Any(), gomock.Any(),
		gomock.Any()).AnyTimes().Return([]string{}, nil)

	mockPauseLoader := mock_pause.NewMockLoader(ctrl)
	mockPauseLoader.EXPECT().IsLoaded(gomock.Any()).Return(false, nil).AnyTimes()

	ctx, cancel := context.WithCancel(context.TODO())
	// Cancel the context to cancel async routines
	defer cancel()
	agent := &ecsAgent{
		ctx:          ctx,
		cfg:          conf,
		pauseLoader:  mockPauseLoader,
		dockerClient: client,
		mobyPlugins:  mockMobyPlugins,
	}
	capabilities, err := agent.capabilities()
	assert.NoError(t, err)

	capMap := make(map[string]bool)
	for _, capability := range capabilities {
		capMap[aws.StringValue(capability.Name)] = true
	}

	_, ok := capMap["com.amazonaws.ecs.capability.ecr-auth"]
	assert.True(t, ok, "Could not find ECR capability when expected; got capabilities %v", capabilities)

	_, ok = capMap["ecs.capability.execution-role-ecr-pull"]
	assert.True(t, ok, "Could not find ECR execution pull capability when expected; got capabilities %v", capabilities)
}

func TestCapabilitiesTaskIAMRoleForSupportedDockerVersion(t *testing.T) {
	ctrl := gomock.NewController(t)
	defer ctrl.Finish()

	conf := &config.Config{
		TaskIAMRoleEnabled: config.BooleanDefaultFalse{Value: config.ExplicitlyEnabled},
	}
	mockMobyPlugins := mock_mobypkgwrapper.NewMockPlugins(ctrl)

	client := mock_dockerapi.NewMockDockerClient(ctrl)
	client.EXPECT().SupportedVersions().Return([]dockerclient.DockerVersion{
		dockerclient.Version_1_19,
	})
	client.EXPECT().KnownVersions().Return(nil)
	mockMobyPlugins.EXPECT().Scan().AnyTimes().Return([]string{}, nil)
	client.EXPECT().ListPluginsWithFilters(gomock.Any(), gomock.Any(), gomock.Any(),
		gomock.Any()).AnyTimes().Return([]string{}, nil)

	mockPauseLoader := mock_pause.NewMockLoader(ctrl)
	mockPauseLoader.EXPECT().IsLoaded(gomock.Any()).Return(false, nil).AnyTimes()

	ctx, cancel := context.WithCancel(context.TODO())
	// Cancel the context to cancel async routines
	defer cancel()
	agent := &ecsAgent{
		ctx:          ctx,
		cfg:          conf,
		dockerClient: client,
		pauseLoader:  mockPauseLoader,
		mobyPlugins:  mockMobyPlugins,
	}
	capabilities, err := agent.capabilities()
	assert.NoError(t, err)

	capMap := make(map[string]bool)
	for _, capability := range capabilities {
		capMap[aws.StringValue(capability.Name)] = true
	}

	ok := capMap["com.amazonaws.ecs.capability.task-iam-role"]
	assert.True(t, ok, "Could not find iam capability when expected; got capabilities %v", capabilities)
}

func TestCapabilitiesTaskIAMRoleForUnSupportedDockerVersion(t *testing.T) {
	ctrl := gomock.NewController(t)
	defer ctrl.Finish()

	client := mock_dockerapi.NewMockDockerClient(ctrl)
	conf := &config.Config{
		TaskIAMRoleEnabled: config.BooleanDefaultFalse{Value: config.ExplicitlyEnabled},
	}
	mockMobyPlugins := mock_mobypkgwrapper.NewMockPlugins(ctrl)

	client.EXPECT().SupportedVersions().Return([]dockerclient.DockerVersion{
		dockerclient.Version_1_18,
	})
	client.EXPECT().KnownVersions().Return(nil)
	mockMobyPlugins.EXPECT().Scan().AnyTimes().Return([]string{}, nil)
	client.EXPECT().ListPluginsWithFilters(gomock.Any(), gomock.Any(), gomock.Any(),
		gomock.Any()).AnyTimes().Return([]string{}, nil)

	mockPauseLoader := mock_pause.NewMockLoader(ctrl)
	mockPauseLoader.EXPECT().IsLoaded(gomock.Any()).Return(false, nil).AnyTimes()

	ctx, cancel := context.WithCancel(context.TODO())
	// Cancel the context to cancel async routines
	defer cancel()
	agent := &ecsAgent{
		ctx:          ctx,
		cfg:          conf,
		dockerClient: client,
		pauseLoader:  mockPauseLoader,
		mobyPlugins:  mockMobyPlugins,
	}

	capabilities, err := agent.capabilities()
	assert.NoError(t, err)

	capMap := make(map[string]bool)
	for _, capability := range capabilities {
		capMap[aws.StringValue(capability.Name)] = true
	}

	_, ok := capMap["com.amazonaws.ecs.capability.task-iam-role"]
	assert.False(t, ok, "task-iam-role capability set for unsupported docker version")
}

func TestCapabilitiesTaskIAMRoleNetworkHostForSupportedDockerVersion(t *testing.T) {
	ctrl := gomock.NewController(t)
	defer ctrl.Finish()

	client := mock_dockerapi.NewMockDockerClient(ctrl)
	conf := &config.Config{
		TaskIAMRoleEnabledForNetworkHost: true,
	}
	mockMobyPlugins := mock_mobypkgwrapper.NewMockPlugins(ctrl)

	client.EXPECT().SupportedVersions().Return([]dockerclient.DockerVersion{
		dockerclient.Version_1_19,
	})
	client.EXPECT().KnownVersions().Return(nil)
	mockMobyPlugins.EXPECT().Scan().AnyTimes().Return([]string{}, nil)
	client.EXPECT().ListPluginsWithFilters(gomock.Any(), gomock.Any(), gomock.Any(),
		gomock.Any()).AnyTimes().Return([]string{}, nil)

	mockPauseLoader := mock_pause.NewMockLoader(ctrl)
	mockPauseLoader.EXPECT().IsLoaded(gomock.Any()).Return(false, nil).AnyTimes()

	ctx, cancel := context.WithCancel(context.TODO())
	// Cancel the context to cancel async routines
	defer cancel()
	agent := &ecsAgent{
		ctx:          ctx,
		cfg:          conf,
		dockerClient: client,
		pauseLoader:  mockPauseLoader,
		mobyPlugins:  mockMobyPlugins,
	}

	capabilities, err := agent.capabilities()
	assert.NoError(t, err)

	capMap := make(map[string]bool)
	for _, capability := range capabilities {
		capMap[aws.StringValue(capability.Name)] = true
	}

	_, ok := capMap["com.amazonaws.ecs.capability.task-iam-role-network-host"]
	assert.True(t, ok, "Could not find iam capability when expected; got capabilities %v", capabilities)
}

func TestCapabilitiesTaskIAMRoleNetworkHostForUnSupportedDockerVersion(t *testing.T) {
	ctrl := gomock.NewController(t)
	defer ctrl.Finish()

	client := mock_dockerapi.NewMockDockerClient(ctrl)
	conf := &config.Config{
		TaskIAMRoleEnabledForNetworkHost: true,
	}
	mockMobyPlugins := mock_mobypkgwrapper.NewMockPlugins(ctrl)

	client.EXPECT().SupportedVersions().Return([]dockerclient.DockerVersion{
		dockerclient.Version_1_18,
	})
	client.EXPECT().KnownVersions().Return(nil)
	mockMobyPlugins.EXPECT().Scan().AnyTimes().Return([]string{}, nil)
	client.EXPECT().ListPluginsWithFilters(gomock.Any(), gomock.Any(), gomock.Any(),
		gomock.Any()).AnyTimes().Return([]string{}, nil)

	mockPauseLoader := mock_pause.NewMockLoader(ctrl)
	mockPauseLoader.EXPECT().IsLoaded(gomock.Any()).Return(false, nil).AnyTimes()

	ctx, cancel := context.WithCancel(context.TODO())
	// Cancel the context to cancel async routines
	defer cancel()
	agent := &ecsAgent{
		ctx:          ctx,
		cfg:          conf,
		dockerClient: client,
		pauseLoader:  mockPauseLoader,
		mobyPlugins:  mockMobyPlugins,
	}

	capabilities, err := agent.capabilities()
	assert.NoError(t, err)

	capMap := make(map[string]bool)
	for _, capability := range capabilities {
		capMap[aws.StringValue(capability.Name)] = true
	}

	_, ok := capMap["com.amazonaws.ecs.capability.task-iam-role-network-host"]
	assert.False(t, ok, "task-iam-role capability set for unsupported docker version")
}

func TestAWSVPCBlockInstanceMetadataWhenTaskENIIsDisabled(t *testing.T) {
	ctrl := gomock.NewController(t)
	defer ctrl.Finish()

	client := mock_dockerapi.NewMockDockerClient(ctrl)
	cniClient := mock_ecscni.NewMockCNIClient(ctrl)
	mockCredentialsProvider := app_mocks.NewMockProvider(ctrl)
	mockPauseLoader := mock_pause.NewMockLoader(ctrl)
	conf := &config.Config{
		AvailableLoggingDrivers: []dockerclient.LoggingDriver{
			dockerclient.JSONFileDriver,
		},
		TaskENIEnabled:             config.BooleanDefaultFalse{Value: config.ExplicitlyDisabled},
		AWSVPCBlockInstanceMetdata: config.BooleanDefaultFalse{Value: config.ExplicitlyEnabled},
	}
	mockMobyPlugins := mock_mobypkgwrapper.NewMockPlugins(ctrl)

	mockPauseLoader.EXPECT().IsLoaded(gomock.Any()).Return(false, nil).AnyTimes()
	gomock.InOrder(
		client.EXPECT().SupportedVersions().Return([]dockerclient.DockerVersion{
			dockerclient.Version_1_17,
			dockerclient.Version_1_18,
		}),
		client.EXPECT().KnownVersions().Return([]dockerclient.DockerVersion{
			dockerclient.Version_1_17,
			dockerclient.Version_1_18,
			dockerclient.Version_1_19,
		}),
		mockMobyPlugins.EXPECT().Scan().AnyTimes().Return([]string{}, nil),
		client.EXPECT().ListPluginsWithFilters(gomock.Any(), gomock.Any(), gomock.Any(),
			gomock.Any()).AnyTimes().Return([]string{}, nil),
	)

	expectedCapabilityNames := []string{
		capabilityPrefix + "privileged-container",
		capabilityPrefix + "docker-remote-api.1.17",
		capabilityPrefix + "docker-remote-api.1.18",
		capabilityPrefix + "logging-driver.json-file",
	}

	var expectedCapabilities []*ecs.Attribute
	for _, name := range expectedCapabilityNames {
		expectedCapabilities = append(expectedCapabilities,
			&ecs.Attribute{Name: aws.String(name)})
	}

	ctx, cancel := context.WithCancel(context.TODO())
	// Cancel the context to cancel async routines
	defer cancel()
	agent := &ecsAgent{
		ctx:                ctx,
		cfg:                conf,
		dockerClient:       client,
		cniClient:          cniClient,
		pauseLoader:        mockPauseLoader,
		credentialProvider: aws_credentials.NewCredentials(mockCredentialsProvider),
		mobyPlugins:        mockMobyPlugins,
	}
	capabilities, err := agent.capabilities()
	assert.NoError(t, err)

	for _, expected := range expectedCapabilities {
		assert.Contains(t, capabilities, &ecs.Attribute{
			Name:  expected.Name,
			Value: expected.Value,
		})
	}

	for _, capability := range capabilities {
		if aws.StringValue(capability.Name) == "ecs.capability.task-eni-block-instance-metadata" {
			t.Errorf("%s capability found when Task ENI is disabled in the config", taskENIBlockInstanceMetadataAttributeSuffix)
		}
	}
}

func TestCapabilitiesExecutionRoleAWSLogs(t *testing.T) {
	ctrl := gomock.NewController(t)
	defer ctrl.Finish()

	client := mock_dockerapi.NewMockDockerClient(ctrl)
	cniClient := mock_ecscni.NewMockCNIClient(ctrl)
	conf := &config.Config{
		OverrideAWSLogsExecutionRole: config.BooleanDefaultFalse{Value: config.ExplicitlyEnabled},
		TaskENIEnabled:               config.BooleanDefaultFalse{Value: config.ExplicitlyEnabled},
	}
	mockMobyPlugins := mock_mobypkgwrapper.NewMockPlugins(ctrl)

	client.EXPECT().SupportedVersions().Return([]dockerclient.DockerVersion{
		dockerclient.Version_1_17,
	})
	client.EXPECT().KnownVersions().Return(nil)
	cniClient.EXPECT().Version(ecscni.ECSENIPluginName).Return("v1", errors.New("some error happened"))
	mockMobyPlugins.EXPECT().Scan().AnyTimes().Return([]string{}, nil)
	client.EXPECT().ListPluginsWithFilters(gomock.Any(), gomock.Any(), gomock.Any(),
		gomock.Any()).AnyTimes().Return([]string{}, nil)

	mockPauseLoader := mock_pause.NewMockLoader(ctrl)
	mockPauseLoader.EXPECT().IsLoaded(gomock.Any()).Return(false, nil).AnyTimes()

	ctx, cancel := context.WithCancel(context.TODO())
	// Cancel the context to cancel async routines
	defer cancel()
	agent := &ecsAgent{
		ctx:          ctx,
		cfg:          conf,
		dockerClient: client,
		cniClient:    cniClient,
		pauseLoader:  mockPauseLoader,
		mobyPlugins:  mockMobyPlugins,
	}

	capabilities, err := agent.capabilities()
	require.NoError(t, err)

	capMap := make(map[string]bool)
	for _, capability := range capabilities {
		capMap[aws.StringValue(capability.Name)] = true
	}

	_, ok := capMap["ecs.capability.execution-role-awslogs"]
	assert.True(t, ok, "Could not find AWSLogs execution role capability when expected; got capabilities %v", capabilities)
}

func TestCapabilitiesTaskResourceLimit(t *testing.T) {
	ctrl := gomock.NewController(t)
	defer ctrl.Finish()
	conf := &config.Config{TaskCPUMemLimit: config.BooleanDefaultTrue{Value: config.ExplicitlyEnabled}}

	client := mock_dockerapi.NewMockDockerClient(ctrl)
	versionList := []dockerclient.DockerVersion{dockerclient.Version_1_22}
	mockMobyPlugins := mock_mobypkgwrapper.NewMockPlugins(ctrl)
	mockPauseLoader := mock_pause.NewMockLoader(ctrl)
	mockPauseLoader.EXPECT().IsLoaded(gomock.Any()).Return(false, nil).AnyTimes()
	gomock.InOrder(
		client.EXPECT().SupportedVersions().Return(versionList),
		client.EXPECT().KnownVersions().Return(versionList),
		mockMobyPlugins.EXPECT().Scan().AnyTimes().Return([]string{}, nil),
		client.EXPECT().ListPluginsWithFilters(gomock.Any(), gomock.Any(), gomock.Any(),
			gomock.Any()).AnyTimes().Return([]string{}, nil),
	)
	ctx, cancel := context.WithCancel(context.TODO())
	// Cancel the context to cancel async routines
	defer cancel()
	agent := &ecsAgent{
		ctx:          ctx,
		cfg:          conf,
		dockerClient: client,
		pauseLoader:  mockPauseLoader,
		mobyPlugins:  mockMobyPlugins,
	}

	expectedCapability := attributePrefix + capabilityTaskCPUMemLimit

	capabilities, err := agent.capabilities()
	assert.NoError(t, err)

	capMap := make(map[string]bool)
	for _, capability := range capabilities {
		capMap[aws.StringValue(capability.Name)] = true
	}

	_, ok := capMap[expectedCapability]
	assert.True(t, ok, "Should contain: "+expectedCapability)
	assert.True(t, agent.cfg.TaskCPUMemLimit.Enabled(), "TaskCPUMemLimit should remain true")
}

func TestCapabilitesTaskResourceLimitDisabledByMissingDockerVersion(t *testing.T) {
	ctrl := gomock.NewController(t)
	defer ctrl.Finish()
	conf := &config.Config{TaskCPUMemLimit: config.BooleanDefaultTrue{Value: config.NotSet}}

	client := mock_dockerapi.NewMockDockerClient(ctrl)
	versionList := []dockerclient.DockerVersion{dockerclient.Version_1_19}
	mockMobyPlugins := mock_mobypkgwrapper.NewMockPlugins(ctrl)
	mockPauseLoader := mock_pause.NewMockLoader(ctrl)
	mockPauseLoader.EXPECT().IsLoaded(gomock.Any()).Return(false, nil).AnyTimes()
	gomock.InOrder(
		client.EXPECT().SupportedVersions().Return(versionList),
		client.EXPECT().KnownVersions().Return(versionList),
		mockMobyPlugins.EXPECT().Scan().AnyTimes().Return([]string{}, nil),
		client.EXPECT().ListPluginsWithFilters(gomock.Any(), gomock.Any(), gomock.Any(),
			gomock.Any()).AnyTimes().Return([]string{}, nil),
	)
	ctx, cancel := context.WithCancel(context.TODO())
	// Cancel the context to cancel async routines
	defer cancel()
	agent := &ecsAgent{
		ctx:          ctx,
		cfg:          conf,
		dockerClient: client,
		pauseLoader:  mockPauseLoader,
		mobyPlugins:  mockMobyPlugins,
	}

	unexpectedCapability := attributePrefix + capabilityTaskCPUMemLimit
	capabilities, err := agent.capabilities()
	assert.NoError(t, err)

	capMap := make(map[string]bool)
	for _, capability := range capabilities {
		capMap[aws.StringValue(capability.Name)] = true
	}

	_, ok := capMap[unexpectedCapability]

	assert.False(t, ok, "Docker 1.22 is required for task resource limits. Should be disabled")
	assert.False(t, conf.TaskCPUMemLimit.Enabled(), "TaskCPUMemLimit should be made false when we can't find the right docker.")
}

func TestCapabilitesTaskResourceLimitErrorCase(t *testing.T) {
	ctrl := gomock.NewController(t)
	defer ctrl.Finish()
	conf := &config.Config{TaskCPUMemLimit: config.BooleanDefaultTrue{Value: config.ExplicitlyEnabled}}

	client := mock_dockerapi.NewMockDockerClient(ctrl)
	versionList := []dockerclient.DockerVersion{dockerclient.Version_1_19}
	mockPauseLoader := mock_pause.NewMockLoader(ctrl)
	mockPauseLoader.EXPECT().IsLoaded(gomock.Any()).Return(false, nil).AnyTimes()
	gomock.InOrder(
		client.EXPECT().SupportedVersions().Return(versionList),
		client.EXPECT().KnownVersions().Return(versionList),
	)
	ctx, cancel := context.WithCancel(context.TODO())
	// Cancel the context to cancel async routines
	defer cancel()
	agent := &ecsAgent{
		ctx:          ctx,
		cfg:          conf,
		pauseLoader:  mockPauseLoader,
		dockerClient: client,
	}

	capabilities, err := agent.capabilities()
	assert.Nil(t, capabilities)
	assert.Error(t, err, "An error should be thrown when TaskCPUMemLimit is explicitly enabled")
}

func TestCapabilitiesContainerHealth(t *testing.T) {
	ctrl := gomock.NewController(t)
	defer ctrl.Finish()

	client := mock_dockerapi.NewMockDockerClient(ctrl)
	mockMobyPlugins := mock_mobypkgwrapper.NewMockPlugins(ctrl)

	client.EXPECT().SupportedVersions().Return([]dockerclient.DockerVersion{
		dockerclient.Version_1_24,
	})
	client.EXPECT().KnownVersions().Return(nil)
	mockMobyPlugins.EXPECT().Scan().AnyTimes().Return([]string{}, nil)
	client.EXPECT().ListPluginsWithFilters(gomock.Any(), gomock.Any(), gomock.Any(),
		gomock.Any()).AnyTimes().Return([]string{}, nil)

	mockPauseLoader := mock_pause.NewMockLoader(ctrl)
	mockPauseLoader.EXPECT().IsLoaded(gomock.Any()).Return(false, nil).AnyTimes()

	ctx, cancel := context.WithCancel(context.TODO())
	// Cancel the context to cancel async routines
	defer cancel()
	agent := &ecsAgent{
		ctx:          ctx,
		cfg:          &config.Config{},
		dockerClient: client,
		pauseLoader:  mockPauseLoader,
		mobyPlugins:  mockMobyPlugins,
	}

	capabilities, err := agent.capabilities()
	require.NoError(t, err)

	capMap := make(map[string]bool)
	for _, capability := range capabilities {
		capMap[aws.StringValue(capability.Name)] = true
	}

	_, ok := capMap["ecs.capability.container-health-check"]
	assert.True(t, ok, "Could not find container health check capability when expected; got capabilities %v", capabilities)
}

func TestCapabilitiesContainerHealthDisabled(t *testing.T) {
	ctrl := gomock.NewController(t)
	defer ctrl.Finish()

	client := mock_dockerapi.NewMockDockerClient(ctrl)
	mockMobyPlugins := mock_mobypkgwrapper.NewMockPlugins(ctrl)

	client.EXPECT().SupportedVersions().Return([]dockerclient.DockerVersion{
		dockerclient.Version_1_24,
	})
	client.EXPECT().KnownVersions().Return(nil)
	mockMobyPlugins.EXPECT().Scan().AnyTimes().Return([]string{}, nil)
	client.EXPECT().ListPluginsWithFilters(gomock.Any(), gomock.Any(), gomock.Any(),
		gomock.Any()).AnyTimes().Return([]string{}, nil)

	mockPauseLoader := mock_pause.NewMockLoader(ctrl)
	mockPauseLoader.EXPECT().IsLoaded(gomock.Any()).Return(false, nil).AnyTimes()

	ctx, cancel := context.WithCancel(context.TODO())
	// Cancel the context to cancel async routines
	defer cancel()
	agent := &ecsAgent{
		ctx:          ctx,
		cfg:          &config.Config{DisableDockerHealthCheck: config.BooleanDefaultFalse{Value: config.ExplicitlyEnabled}},
		dockerClient: client,
		pauseLoader:  mockPauseLoader,
		mobyPlugins:  mockMobyPlugins,
	}

	capabilities, err := agent.capabilities()
	require.NoError(t, err)

	capMap := make(map[string]bool)
	for _, capability := range capabilities {
		capMap[aws.StringValue(capability.Name)] = true
	}

	assert.NotContains(t, "ecs.capability.container-health-check", "Find container health check capability unexpected when it is disabled")
}

func TestCapabilitesListPluginsErrorCase(t *testing.T) {
	ctrl := gomock.NewController(t)
	defer ctrl.Finish()
	mockMobyPlugins := mock_mobypkgwrapper.NewMockPlugins(ctrl)

	client := mock_dockerapi.NewMockDockerClient(ctrl)
	versionList := []dockerclient.DockerVersion{dockerclient.Version_1_19}
	mockPauseLoader := mock_pause.NewMockLoader(ctrl)
	mockPauseLoader.EXPECT().IsLoaded(gomock.Any()).Return(false, nil).AnyTimes()
	gomock.InOrder(
		client.EXPECT().SupportedVersions().Return(versionList),
		client.EXPECT().KnownVersions().Return(versionList),
		mockMobyPlugins.EXPECT().Scan().AnyTimes().Return([]string{}, nil),
		client.EXPECT().ListPluginsWithFilters(gomock.Any(), gomock.Any(), gomock.Any(),
			gomock.Any()).AnyTimes().Return(nil, errors.New("listPlugins error happened")),
	)
	ctx, cancel := context.WithCancel(context.TODO())
	// Cancel the context to cancel async routines
	defer cancel()
	agent := &ecsAgent{
		ctx:          ctx,
		cfg:          &config.Config{},
		dockerClient: client,
		pauseLoader:  mockPauseLoader,
		mobyPlugins:  mockMobyPlugins,
	}

	capabilities, err := agent.capabilities()
	require.NoError(t, err)

	for _, capability := range capabilities {
		if strings.HasPrefix(aws.StringValue(capability.Name), "ecs.capability.docker-volume-driver") {
			assert.Equal(t, aws.StringValue(capability.Name), "ecs.capability.docker-volume-driver.local")
		}
	}
}

func TestCapabilitesScanPluginsErrorCase(t *testing.T) {
	ctrl := gomock.NewController(t)
	defer ctrl.Finish()
	mockMobyPlugins := mock_mobypkgwrapper.NewMockPlugins(ctrl)

	client := mock_dockerapi.NewMockDockerClient(ctrl)
	versionList := []dockerclient.DockerVersion{dockerclient.Version_1_19}
	mockPauseLoader := mock_pause.NewMockLoader(ctrl)
	mockPauseLoader.EXPECT().IsLoaded(gomock.Any()).Return(false, nil).AnyTimes()
	gomock.InOrder(
		client.EXPECT().SupportedVersions().Return(versionList),
		client.EXPECT().KnownVersions().Return(versionList),
		mockMobyPlugins.EXPECT().Scan().AnyTimes().Return(nil, errors.New("Scan plugins error happened")),
		client.EXPECT().ListPluginsWithFilters(gomock.Any(), gomock.Any(), gomock.Any(),
			gomock.Any()).AnyTimes().Return([]string{}, nil),
	)
	ctx, cancel := context.WithCancel(context.TODO())
	// Cancel the context to cancel async routines
	defer cancel()
	agent := &ecsAgent{
		ctx:          ctx,
		cfg:          &config.Config{},
		dockerClient: client,
		pauseLoader:  mockPauseLoader,
		mobyPlugins:  mockMobyPlugins,
	}

	capabilities, err := agent.capabilities()
	require.NoError(t, err)

	for _, capability := range capabilities {
		if strings.HasPrefix(aws.StringValue(capability.Name), "ecs.capability.docker-volume-driver") {
			assert.Equal(t, aws.StringValue(capability.Name), "ecs.capability.docker-volume-driver.local")
		}
	}
}

<<<<<<< HEAD
func TestAppendAndRemoveAttributes(t *testing.T) {
	attrs := appendNameOnlyAttribute([]*ecs.Attribute{}, "cap-1")
	attrs = appendNameOnlyAttribute(attrs, "cap-2")
	require.Len(t, attrs, 2)
	assert.Contains(t, attrs, &ecs.Attribute{
		Name: aws.String("cap-1"),
	})
	assert.Contains(t, attrs, &ecs.Attribute{
		Name: aws.String("cap-2"),
	})

	attrs = removeAttributesByNames(attrs, []string{"cap-1"})
	require.Len(t, attrs, 1)
	assert.NotContains(t, attrs, &ecs.Attribute{
		Name: aws.String("cap-1"),
	})
	assert.Contains(t, attrs, &ecs.Attribute{
		Name: aws.String("cap-2"),
	})
=======
func TestCapabilitiesExecuteCommand(t *testing.T) {
	execCapability := ecs.Attribute{
		Name: aws.String(attributePrefix + capabilityExec),
	}
	testCases := []struct {
		name                     string
		pathExists               func(string, bool) (bool, error)
		getSubDirectories        func(path string) ([]string, error)
		invalidSsmVersions       map[string]struct{}
		shouldHaveExecCapability bool
	}{
		{
			name:                     "execute-command capability should not be added if any required file is not found",
			pathExists:               func(path string, shouldBeDirectory bool) (bool, error) { return false, nil },
			getSubDirectories:        func(path string) ([]string, error) { return []string{"3.0.236.0"}, nil },
			shouldHaveExecCapability: false,
		},
		{
			name:                     "execute-command capability should not be added if no ssm versions are found",
			pathExists:               func(path string, shouldBeDirectory bool) (bool, error) { return true, nil },
			getSubDirectories:        func(path string) ([]string, error) { return nil, nil },
			shouldHaveExecCapability: false,
		},
		{
			name:                     "execute-command capability should not be added if no valid ssm versions are found",
			pathExists:               func(path string, shouldBeDirectory bool) (bool, error) { return true, nil },
			getSubDirectories:        func(path string) ([]string, error) { return []string{"2.0.0.0", "some_folder"}, nil },
			invalidSsmVersions:       map[string]struct{}{"2.0.0.0": struct{}{}},
			shouldHaveExecCapability: false,
		},
		{
			name:                     "execute-command capability should not be added if there are directroies exist but have no valid ssm version exist",
			pathExists:               func(path string, shouldBeDirectory bool) (bool, error) { return true, nil },
			getSubDirectories:        func(path string) ([]string, error) { return []string{"3.0.236.0", "3.1.23.0"}, nil },
			invalidSsmVersions:       map[string]struct{}{"3.0.236.0": struct{}{}, "3.1.23.0": struct{}{}},
			shouldHaveExecCapability: false,
		},
		{
			name:                     "execute-command capability should be added if requirements are met",
			pathExists:               func(path string, shouldBeDirectory bool) (bool, error) { return true, nil },
			getSubDirectories:        func(path string) ([]string, error) { return []string{"3.0.236.0"}, nil },
			shouldHaveExecCapability: true,
		},
		{
			name:                     "execute-command capability should be added if have valid ssm version exists",
			pathExists:               func(path string, shouldBeDirectory bool) (bool, error) { return true, nil },
			getSubDirectories:        func(path string) ([]string, error) { return []string{"3.0.236.0", "3.1.23.0"}, nil },
			shouldHaveExecCapability: true,
		},
	}
	for _, tc := range testCases {
		t.Run(tc.name, func(t *testing.T) {
			pathExists = tc.pathExists
			getSubDirectories = tc.getSubDirectories
			oCapabilityExecInvalidSsmVersions := capabilityExecInvalidSsmVersions
			capabilityExecInvalidSsmVersions = tc.invalidSsmVersions
			defer func() {
				mockPathExists(false)
				getSubDirectories = defaultGetSubDirectories
				capabilityExecInvalidSsmVersions = oCapabilityExecInvalidSsmVersions
			}()
			ctrl := gomock.NewController(t)
			defer ctrl.Finish()

			mockMobyPlugins := mock_mobypkgwrapper.NewMockPlugins(ctrl)
			client := mock_dockerapi.NewMockDockerClient(ctrl)
			versionList := []dockerclient.DockerVersion{dockerclient.Version_1_19}
			mockPauseLoader := mock_pause.NewMockLoader(ctrl)
			mockPauseLoader.EXPECT().IsLoaded(gomock.Any()).Return(false, nil).AnyTimes()
			gomock.InOrder(
				client.EXPECT().SupportedVersions().Return(versionList),
				client.EXPECT().KnownVersions().Return(versionList),
				mockMobyPlugins.EXPECT().Scan().AnyTimes().Return(nil, errors.New("Scan plugins error happened")),
				client.EXPECT().ListPluginsWithFilters(gomock.Any(), gomock.Any(), gomock.Any(),
					gomock.Any()).AnyTimes().Return([]string{}, nil),
			)
			ctx, cancel := context.WithCancel(context.TODO())
			// Cancel the context to cancel async routines
			defer cancel()
			agent := &ecsAgent{
				ctx:          ctx,
				cfg:          &config.Config{},
				dockerClient: client,
				pauseLoader:  mockPauseLoader,
				mobyPlugins:  mockMobyPlugins,
			}

			capabilities, err := agent.capabilities()
			if err != nil {
				t.Fatal(err)
			}

			if tc.shouldHaveExecCapability {
				assert.Contains(t, capabilities, &execCapability)
			} else {
				assert.NotContains(t, capabilities, &execCapability)
			}
		})
	}
}

func TestDefaultGetSubDirectories(t *testing.T) {
	rootDir, err := ioutil.TempDir(os.TempDir(), testTempDirPrefix)
	if err != nil {
		t.Fatal(err)
	}
	defer os.RemoveAll(rootDir)

	subDir, err := ioutil.TempDir(rootDir, "dir")
	if err != nil {
		t.Fatal(err)
	}
	_, err = ioutil.TempFile(rootDir, "file")
	if err != nil {
		t.Fatal(err)
	}
	notExistingPath := filepath.Join(rootDir, "not-existing")

	testCases := []struct {
		name           string
		path           string
		expectedResult []string
		shouldFail     bool
	}{
		{
			name:           "return names of child folders if path exists",
			path:           rootDir,
			expectedResult: []string{filepath.Base(subDir)},
			shouldFail:     false,
		},
		{
			name:           "return error if path does not exist",
			path:           notExistingPath,
			expectedResult: nil,
			shouldFail:     true,
		},
	}
	for _, tc := range testCases {
		t.Run(tc.name, func(t *testing.T) {
			subDirectories, err := defaultGetSubDirectories(tc.path)
			if tc.shouldFail {
				assert.Error(t, err)
			} else {
				assert.NoError(t, err)

				// actual result should have the same elements, don't need to be in same order
				assert.Subset(t, tc.expectedResult, subDirectories)
				assert.Subset(t, subDirectories, tc.expectedResult)
			}
		})
	}
}

func TestDefaultPathExistsd(t *testing.T) {
	rootDir, err := ioutil.TempDir(os.TempDir(), testTempDirPrefix)
	if err != nil {
		t.Fatal(err)
	}
	defer os.RemoveAll(rootDir)

	file, err := ioutil.TempFile(rootDir, "file")
	if err != nil {
		t.Fatal(err)
	}
	notExistingPath := filepath.Join(rootDir, "not-existing")
	testCases := []struct {
		name              string
		path              string
		shouldBeDirectory bool
		expected          bool
	}{
		{
			name:              "return false if directory does not exist",
			path:              notExistingPath,
			shouldBeDirectory: true,
			expected:          false,
		},
		{
			name:              "return false if false does not exist",
			path:              notExistingPath,
			shouldBeDirectory: false,
			expected:          false,
		},
		{
			name:              "if directory exists, return shouldBeDirectory",
			path:              rootDir,
			shouldBeDirectory: true,
			expected:          true,
		},
		{
			name:              "if directory exists, return shouldBeDirectory",
			path:              rootDir,
			shouldBeDirectory: false,
			expected:          false,
		},
		{
			name:              "if file exists, return !shouldBeDirectory",
			path:              file.Name(),
			shouldBeDirectory: false,
			expected:          true,
		},
		{
			name:              "if file exists, return !shouldBeDirectory",
			path:              file.Name(),
			shouldBeDirectory: true,
			expected:          false,
		},
	}
	for _, tc := range testCases {
		t.Run(tc.name, func(t *testing.T) {
			result, err := defaultPathExists(tc.path, tc.shouldBeDirectory)
			if err != nil {
				t.Fatal(err)
			}
			assert.Equal(t, result, tc.expected)
		})
	}
>>>>>>> 1f6960f6
}<|MERGE_RESOLUTION|>--- conflicted
+++ resolved
@@ -57,10 +57,8 @@
 }
 
 func TestCapabilities(t *testing.T) {
-<<<<<<< HEAD
 	cfg := getCapabilitiesTestConfig()
 	capabilities := getCapabilitiesWithConfig(cfg, t)
-=======
 	mockPathExists(true)
 	defer mockPathExists(false)
 	getSubDirectories = func(path string) ([]string, error) {
@@ -112,7 +110,6 @@
 		client.EXPECT().ListPluginsWithFilters(gomock.Any(), gomock.Any(), gomock.Any(),
 			gomock.Any()).AnyTimes().Return([]string{}, nil),
 	)
->>>>>>> 1f6960f6
 
 	expectedNameOnlyCapabilities := []string{
 		capabilityPrefix + "privileged-container",
@@ -855,7 +852,6 @@
 	}
 }
 
-<<<<<<< HEAD
 func TestAppendAndRemoveAttributes(t *testing.T) {
 	attrs := appendNameOnlyAttribute([]*ecs.Attribute{}, "cap-1")
 	attrs = appendNameOnlyAttribute(attrs, "cap-2")
@@ -875,7 +871,8 @@
 	assert.Contains(t, attrs, &ecs.Attribute{
 		Name: aws.String("cap-2"),
 	})
-=======
+}
+
 func TestCapabilitiesExecuteCommand(t *testing.T) {
 	execCapability := ecs.Attribute{
 		Name: aws.String(attributePrefix + capabilityExec),
@@ -1093,5 +1090,4 @@
 			assert.Equal(t, result, tc.expected)
 		})
 	}
->>>>>>> 1f6960f6
 }
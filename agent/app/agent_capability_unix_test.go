// +build linux,unit

// Copyright 2014-2019 Amazon.com, Inc. or its affiliates. All Rights Reserved.
//
// Licensed under the Apache License, Version 2.0 (the "License"). You may
// not use this file except in compliance with the License. A copy of the
// License is located at
//
//	http://aws.amazon.com/apache2.0/
//
// or in the "license" file accompanying this file. This file is distributed
// on an "AS IS" BASIS, WITHOUT WARRANTIES OR CONDITIONS OF ANY KIND, either
// express or implied. See the License for the specific language governing
// permissions and limitations under the License.

package app

import (
	"context"
	"os"
	"path/filepath"
	"testing"

	app_mocks "github.com/aws/amazon-ecs-agent/agent/app/mocks"
	"github.com/aws/amazon-ecs-agent/agent/config"
	"github.com/aws/amazon-ecs-agent/agent/dockerclient"
	mock_dockerapi "github.com/aws/amazon-ecs-agent/agent/dockerclient/dockerapi/mocks"
	"github.com/aws/amazon-ecs-agent/agent/ecs_client/model/ecs"
	"github.com/aws/amazon-ecs-agent/agent/ecscni"
	mock_ecscni "github.com/aws/amazon-ecs-agent/agent/ecscni/mocks"
	"github.com/aws/amazon-ecs-agent/agent/gpu"
	"github.com/aws/amazon-ecs-agent/agent/taskresource"
	"github.com/aws/amazon-ecs-agent/agent/utils"
	mock_mobypkgwrapper "github.com/aws/amazon-ecs-agent/agent/utils/mobypkgwrapper/mocks"
	"github.com/aws/aws-sdk-go/aws"
	aws_credentials "github.com/aws/aws-sdk-go/aws/credentials"
	"github.com/golang/mock/gomock"
	"github.com/stretchr/testify/assert"
)

func TestVolumeDriverCapabilitiesUnix(t *testing.T) {
	ctrl := gomock.NewController(t)
	defer ctrl.Finish()

	client := mock_dockerapi.NewMockDockerClient(ctrl)
	cniClient := mock_ecscni.NewMockCNIClient(ctrl)
	mockCredentialsProvider := app_mocks.NewMockProvider(ctrl)
	mockMobyPlugins := mock_mobypkgwrapper.NewMockPlugins(ctrl)
	conf := &config.Config{
		AvailableLoggingDrivers: []dockerclient.LoggingDriver{
			dockerclient.JSONFileDriver,
			dockerclient.SyslogDriver,
			dockerclient.JournaldDriver,
			dockerclient.GelfDriver,
			dockerclient.FluentdDriver,
		},
		PrivilegedDisabled:         false,
		SELinuxCapable:             true,
		AppArmorCapable:            true,
		TaskENIEnabled:             true,
		AWSVPCBlockInstanceMetdata: true,
		TaskCleanupWaitDuration:    config.DefaultConfig().TaskCleanupWaitDuration,
	}

	gomock.InOrder(
		client.EXPECT().SupportedVersions().Return([]dockerclient.DockerVersion{
			dockerclient.Version_1_17,
			dockerclient.Version_1_18,
		}),
		client.EXPECT().KnownVersions().Return([]dockerclient.DockerVersion{
			dockerclient.Version_1_17,
			dockerclient.Version_1_18,
			dockerclient.Version_1_19,
		}),
		cniClient.EXPECT().Version(ecscni.ECSENIPluginName).Return("v1", nil),
		mockMobyPlugins.EXPECT().Scan().Return([]string{"fancyvolumedriver"}, nil),
		client.EXPECT().ListPluginsWithFilters(gomock.Any(), gomock.Any(), gomock.Any(),
			gomock.Any()).Return(
			[]string{"coolvolumedriver", "volumedriver:latest"}, nil),
	)

	expectedCapabilityNames := []string{
		"com.amazonaws.ecs.capability.privileged-container",
		"com.amazonaws.ecs.capability.docker-remote-api.1.17",
		"com.amazonaws.ecs.capability.docker-remote-api.1.18",
		"com.amazonaws.ecs.capability.logging-driver.json-file",
		"com.amazonaws.ecs.capability.logging-driver.syslog",
		"com.amazonaws.ecs.capability.logging-driver.journald",
		"com.amazonaws.ecs.capability.selinux",
		"com.amazonaws.ecs.capability.apparmor",
		attributePrefix + taskENIAttributeSuffix,
	}

	var expectedCapabilities []*ecs.Attribute
	for _, name := range expectedCapabilityNames {
		expectedCapabilities = append(expectedCapabilities,
			&ecs.Attribute{Name: aws.String(name)})
	}
	expectedCapabilities = append(expectedCapabilities,
		[]*ecs.Attribute{
			{
				Name:  aws.String(attributePrefix + cniPluginVersionSuffix),
				Value: aws.String("v1"),
			},
			{
				Name: aws.String(attributePrefix + taskENIBlockInstanceMetadataAttributeSuffix),
			},
			{
				Name: aws.String("ecs.capability.docker-plugin.local"),
			},
			{
				Name: aws.String(attributePrefix + "docker-plugin.fancyvolumedriver"),
			},
			{
				Name: aws.String(attributePrefix + "docker-plugin.coolvolumedriver"),
			},
			{
				Name: aws.String(attributePrefix + "docker-plugin.volumedriver"),
			},
			{
				Name: aws.String(attributePrefix + "docker-plugin.volumedriver.latest"),
			},
		}...)

	ctx, cancel := context.WithCancel(context.TODO())
	// Cancel the context to cancel async routines
	defer cancel()
	agent := &ecsAgent{
		ctx:                ctx,
		cfg:                conf,
		dockerClient:       client,
		cniClient:          cniClient,
		credentialProvider: aws_credentials.NewCredentials(mockCredentialsProvider),
		mobyPlugins:        mockMobyPlugins,
	}
	capabilities, err := agent.capabilities()
	assert.NoError(t, err)

	for i, expected := range expectedCapabilities {
		assert.Equal(t, aws.StringValue(expected.Name), aws.StringValue(capabilities[i].Name))
		assert.Equal(t, aws.StringValue(expected.Value), aws.StringValue(capabilities[i].Value))
	}
}

func TestNvidiaDriverCapabilitiesUnix(t *testing.T) {
	ctrl := gomock.NewController(t)
	defer ctrl.Finish()

	client := mock_dockerapi.NewMockDockerClient(ctrl)
	mockMobyPlugins := mock_mobypkgwrapper.NewMockPlugins(ctrl)
	mockCredentialsProvider := app_mocks.NewMockProvider(ctrl)
	conf := &config.Config{
		PrivilegedDisabled: true,
		GPUSupportEnabled:  true,
	}

	gomock.InOrder(
		client.EXPECT().SupportedVersions().Return([]dockerclient.DockerVersion{
			dockerclient.Version_1_17,
		}),
		client.EXPECT().KnownVersions().Return([]dockerclient.DockerVersion{
			dockerclient.Version_1_17,
		}),
		mockMobyPlugins.EXPECT().Scan().AnyTimes().Return([]string{}, nil),
		client.EXPECT().ListPluginsWithFilters(gomock.Any(), gomock.Any(), gomock.Any(),
			gomock.Any()).AnyTimes().Return([]string{}, nil),
	)

	expectedCapabilityNames := []string{
		"com.amazonaws.ecs.capability.docker-remote-api.1.17",
	}

	var expectedCapabilities []*ecs.Attribute
	for _, name := range expectedCapabilityNames {
		expectedCapabilities = append(expectedCapabilities,
			&ecs.Attribute{Name: aws.String(name)})
	}
	expectedCapabilities = append(expectedCapabilities,
		[]*ecs.Attribute{
			// linux specific capabilities
			{
				Name: aws.String("ecs.capability.docker-plugin.local"),
			},
			{
				Name: aws.String(attributePrefix + capabilityPrivateRegistryAuthASM),
			},
			{
				Name: aws.String(attributePrefix + capabilitySecretEnvSSM),
			},
			{
				Name: aws.String(attributePrefix + capabilitySecretLogDriverSSM),
			},
			// nvidia driver version capability
			{
				Name: aws.String(attributePrefix + "nvidia-driver-version.396.44"),
			},
		}...)

	ctx, cancel := context.WithCancel(context.TODO())
	// Cancel the context to cancel async routines
	defer cancel()
	agent := &ecsAgent{
		ctx:                ctx,
		cfg:                conf,
		dockerClient:       client,
		credentialProvider: aws_credentials.NewCredentials(mockCredentialsProvider),
		mobyPlugins:        mockMobyPlugins,
		resourceFields: &taskresource.ResourceFields{
			NvidiaGPUManager: &gpu.NvidiaGPUManager{
				DriverVersion: "396.44",
			},
		},
	}
	capabilities, err := agent.capabilities()
	assert.NoError(t, err)

	for i, expected := range expectedCapabilities {
		assert.Equal(t, aws.StringValue(expected.Name), aws.StringValue(capabilities[i].Name))
		assert.Equal(t, aws.StringValue(expected.Value), aws.StringValue(capabilities[i].Value))
	}
}

func TestEmptyNvidiaDriverCapabilitiesUnix(t *testing.T) {
	ctrl := gomock.NewController(t)
	defer ctrl.Finish()

	client := mock_dockerapi.NewMockDockerClient(ctrl)
	mockMobyPlugins := mock_mobypkgwrapper.NewMockPlugins(ctrl)
	mockCredentialsProvider := app_mocks.NewMockProvider(ctrl)
	conf := &config.Config{
		PrivilegedDisabled: true,
		GPUSupportEnabled:  true,
	}

	gomock.InOrder(
		client.EXPECT().SupportedVersions().Return([]dockerclient.DockerVersion{
			dockerclient.Version_1_17,
		}),
		client.EXPECT().KnownVersions().Return([]dockerclient.DockerVersion{
			dockerclient.Version_1_17,
		}),
		mockMobyPlugins.EXPECT().Scan().AnyTimes().Return([]string{}, nil),
		client.EXPECT().ListPluginsWithFilters(gomock.Any(), gomock.Any(), gomock.Any(),
			gomock.Any()).AnyTimes().Return([]string{}, nil),
	)

	expectedCapabilityNames := []string{
		"com.amazonaws.ecs.capability.docker-remote-api.1.17",
	}

	var expectedCapabilities []*ecs.Attribute
	for _, name := range expectedCapabilityNames {
		expectedCapabilities = append(expectedCapabilities,
			&ecs.Attribute{Name: aws.String(name)})
	}
	expectedCapabilities = append(expectedCapabilities,
		[]*ecs.Attribute{
			// linux specific capabilities

			{
				Name: aws.String("ecs.capability.docker-plugin.local"),
			},
			{
				Name: aws.String(attributePrefix + capabilityPrivateRegistryAuthASM),
			},
			{
				Name: aws.String(attributePrefix + capabilitySecretEnvSSM),
			},
			{
				Name: aws.String(attributePrefix + capabilitySecretLogDriverSSM),
			},
		}...)

	ctx, cancel := context.WithCancel(context.TODO())
	// Cancel the context to cancel async routines
	defer cancel()
	agent := &ecsAgent{
		ctx:                ctx,
		cfg:                conf,
		dockerClient:       client,
		credentialProvider: aws_credentials.NewCredentials(mockCredentialsProvider),
		mobyPlugins:        mockMobyPlugins,
		resourceFields: &taskresource.ResourceFields{
			NvidiaGPUManager: &gpu.NvidiaGPUManager{
				DriverVersion: "",
			},
		},
	}
	capabilities, err := agent.capabilities()
	assert.NoError(t, err)

	for i, expected := range expectedCapabilities {
		assert.Equal(t, aws.StringValue(expected.Name), aws.StringValue(capabilities[i].Name))
		assert.Equal(t, aws.StringValue(expected.Value), aws.StringValue(capabilities[i].Value))
	}
}

func TestENITrunkingCapabilitiesUnix(t *testing.T) {
	ctrl := gomock.NewController(t)
	defer ctrl.Finish()

	client := mock_dockerapi.NewMockDockerClient(ctrl)
	cniClient := mock_ecscni.NewMockCNIClient(ctrl)
	mockMobyPlugins := mock_mobypkgwrapper.NewMockPlugins(ctrl)
	mockCredentialsProvider := app_mocks.NewMockProvider(ctrl)
	conf := &config.Config{
		PrivilegedDisabled: true,
		TaskENIEnabled:     true,
		ENITrunkingEnabled: true,
	}

	gomock.InOrder(
		client.EXPECT().SupportedVersions().Return([]dockerclient.DockerVersion{
			dockerclient.Version_1_17,
		}),
		client.EXPECT().KnownVersions().Return([]dockerclient.DockerVersion{
			dockerclient.Version_1_17,
		}),
		cniClient.EXPECT().Version(ecscni.ECSENIPluginName).Return("v1", nil),
		cniClient.EXPECT().Version(ecscni.ECSBranchENIPluginName).Return("v2", nil),
		mockMobyPlugins.EXPECT().Scan().AnyTimes().Return([]string{}, nil),
		client.EXPECT().ListPluginsWithFilters(gomock.Any(), gomock.Any(), gomock.Any(),
			gomock.Any()).AnyTimes().Return([]string{}, nil),
	)

	expectedCapabilityNames := []string{
		"com.amazonaws.ecs.capability.docker-remote-api.1.17",
		attributePrefix + taskENIAttributeSuffix,
	}

	var expectedCapabilities []*ecs.Attribute
	for _, name := range expectedCapabilityNames {
		expectedCapabilities = append(expectedCapabilities,
			&ecs.Attribute{Name: aws.String(name)})
	}
	expectedCapabilities = append(expectedCapabilities,
		[]*ecs.Attribute{
			// linux specific capabilities
			{
				Name:  aws.String(attributePrefix + cniPluginVersionSuffix),
				Value: aws.String("v1"),
			},
			{
				Name: aws.String(attributePrefix + taskENITrunkingAttributeSuffix),
			},
			{
				Name:  aws.String(attributePrefix + branchCNIPluginVersionSuffix),
				Value: aws.String("v2"),
			},
			{
				Name: aws.String("ecs.capability.docker-plugin.local"),
			},
			{
				Name: aws.String(attributePrefix + capabilityPrivateRegistryAuthASM),
			},
			{
				Name: aws.String(attributePrefix + capabilitySecretEnvSSM),
			},
			{
				Name: aws.String(attributePrefix + capabilitySecretLogDriverSSM),
			},
		}...)

	ctx, cancel := context.WithCancel(context.TODO())
	// Cancel the context to cancel async routines
	defer cancel()
	agent := &ecsAgent{
		ctx:                ctx,
		cfg:                conf,
		dockerClient:       client,
		cniClient:          cniClient,
		credentialProvider: aws_credentials.NewCredentials(mockCredentialsProvider),
		mobyPlugins:        mockMobyPlugins,
	}
	capabilities, err := agent.capabilities()
	assert.NoError(t, err)

	for i, expected := range expectedCapabilities {
		assert.Equal(t, aws.StringValue(expected.Name), aws.StringValue(capabilities[i].Name))
		assert.Equal(t, aws.StringValue(expected.Value), aws.StringValue(capabilities[i].Value))
	}
}

func TestNoENITrunkingCapabilitiesUnix(t *testing.T) {
	ctrl := gomock.NewController(t)
	defer ctrl.Finish()

	client := mock_dockerapi.NewMockDockerClient(ctrl)
	cniClient := mock_ecscni.NewMockCNIClient(ctrl)
	mockMobyPlugins := mock_mobypkgwrapper.NewMockPlugins(ctrl)
	mockCredentialsProvider := app_mocks.NewMockProvider(ctrl)
	conf := &config.Config{
		PrivilegedDisabled: true,
		TaskENIEnabled:     true,
		ENITrunkingEnabled: false,
	}

	gomock.InOrder(
		client.EXPECT().SupportedVersions().Return([]dockerclient.DockerVersion{
			dockerclient.Version_1_17,
		}),
		client.EXPECT().KnownVersions().Return([]dockerclient.DockerVersion{
			dockerclient.Version_1_17,
		}),
		cniClient.EXPECT().Version(ecscni.ECSENIPluginName).Return("v1", nil),
		mockMobyPlugins.EXPECT().Scan().AnyTimes().Return([]string{}, nil),
		client.EXPECT().ListPluginsWithFilters(gomock.Any(), gomock.Any(), gomock.Any(),
			gomock.Any()).AnyTimes().Return([]string{}, nil),
	)

	expectedCapabilityNames := []string{
		"com.amazonaws.ecs.capability.docker-remote-api.1.17",
		attributePrefix + taskENIAttributeSuffix,
	}

	var expectedCapabilities []*ecs.Attribute
	for _, name := range expectedCapabilityNames {
		expectedCapabilities = append(expectedCapabilities,
			&ecs.Attribute{Name: aws.String(name)})
	}
	expectedCapabilities = append(expectedCapabilities,
		[]*ecs.Attribute{
			// linux specific capabilities
			{
				Name:  aws.String(attributePrefix + cniPluginVersionSuffix),
				Value: aws.String("v1"),
			},
			{
				Name: aws.String("ecs.capability.docker-plugin.local"),
			},
			{
				Name: aws.String(attributePrefix + capabilityPrivateRegistryAuthASM),
			},
			{
				Name: aws.String(attributePrefix + capabilitySecretEnvSSM),
			},
			{
				Name: aws.String(attributePrefix + capabilitySecretLogDriverSSM),
			},
		}...)

	ctx, cancel := context.WithCancel(context.TODO())
	// Cancel the context to cancel async routines
	defer cancel()
	agent := &ecsAgent{
		ctx:                ctx,
		cfg:                conf,
		dockerClient:       client,
		cniClient:          cniClient,
		credentialProvider: aws_credentials.NewCredentials(mockCredentialsProvider),
		mobyPlugins:        mockMobyPlugins,
	}
	capabilities, err := agent.capabilities()
	assert.NoError(t, err)

	for i, expected := range expectedCapabilities {
		assert.Equal(t, aws.StringValue(expected.Name), aws.StringValue(capabilities[i].Name))
		assert.Equal(t, aws.StringValue(expected.Value), aws.StringValue(capabilities[i].Value))
	}
}

func TestPIDAndIPCNamespaceSharingCapabilitiesUnix(t *testing.T) {
	ctrl := gomock.NewController(t)
	defer ctrl.Finish()

	client := mock_dockerapi.NewMockDockerClient(ctrl)
	mockMobyPlugins := mock_mobypkgwrapper.NewMockPlugins(ctrl)
	mockCredentialsProvider := app_mocks.NewMockProvider(ctrl)
	conf := &config.Config{
		PrivilegedDisabled: true,
	}

	gomock.InOrder(
		client.EXPECT().SupportedVersions().Return([]dockerclient.DockerVersion{
			dockerclient.Version_1_17,
		}),
		client.EXPECT().KnownVersions().Return([]dockerclient.DockerVersion{
			dockerclient.Version_1_17,
		}),
		mockMobyPlugins.EXPECT().Scan().AnyTimes().Return([]string{}, nil),
		client.EXPECT().ListPluginsWithFilters(gomock.Any(), gomock.Any(), gomock.Any(),
			gomock.Any()).AnyTimes().Return([]string{}, nil),
	)

	expectedCapabilityNames := []string{
		"com.amazonaws.ecs.capability.docker-remote-api.1.17",
	}

	var expectedCapabilities []*ecs.Attribute
	for _, name := range expectedCapabilityNames {
		expectedCapabilities = append(expectedCapabilities,
			&ecs.Attribute{Name: aws.String(name)})
	}
	expectedCapabilities = append(expectedCapabilities,
		[]*ecs.Attribute{
			// linux specific capabilities
			{
				Name: aws.String("ecs.capability.docker-plugin.local"),
			},
			{
				Name: aws.String(attributePrefix + capabilityPrivateRegistryAuthASM),
			},
			{
				Name: aws.String(attributePrefix + capabilitySecretEnvSSM),
			},
			{
				Name: aws.String(attributePrefix + capabilitySecretLogDriverSSM),
			},
			{
				Name: aws.String(attributePrefix + capabilityECREndpoint),
			},
			{
				Name: aws.String(attributePrefix + capabilitySecretEnvASM),
			},
			{
				Name: aws.String(attributePrefix + capabilitySecretLogDriverASM),
			},
			{
				Name: aws.String(attributePrefix + capabilityContainerOrdering),
			},
			{
				Name: aws.String(attributePrefix + capabiltyPIDAndIPCNamespaceSharing),
			},
		}...)
	ctx, cancel := context.WithCancel(context.TODO())
	// Cancel the context to cancel async routines
	defer cancel()
	agent := &ecsAgent{
		ctx:                ctx,
		cfg:                conf,
		dockerClient:       client,
		credentialProvider: aws_credentials.NewCredentials(mockCredentialsProvider),
		mobyPlugins:        mockMobyPlugins,
	}
	capabilities, err := agent.capabilities()
	assert.NoError(t, err)

	for i, expected := range expectedCapabilities {
		assert.Equal(t, aws.StringValue(expected.Name), aws.StringValue(capabilities[i].Name))
		assert.Equal(t, aws.StringValue(expected.Value), aws.StringValue(capabilities[i].Value))
	}
}

func TestAppMeshCapabilitiesUnix(t *testing.T) {
	ctrl := gomock.NewController(t)
	defer ctrl.Finish()

	client := mock_dockerapi.NewMockDockerClient(ctrl)
	mockMobyPlugins := mock_mobypkgwrapper.NewMockPlugins(ctrl)
	mockCredentialsProvider := app_mocks.NewMockProvider(ctrl)
	conf := &config.Config{
		PrivilegedDisabled: true,
	}

	gomock.InOrder(
		client.EXPECT().SupportedVersions().Return([]dockerclient.DockerVersion{
			dockerclient.Version_1_17,
		}),
		client.EXPECT().KnownVersions().Return([]dockerclient.DockerVersion{
			dockerclient.Version_1_17,
		}),
		mockMobyPlugins.EXPECT().Scan().AnyTimes().Return([]string{}, nil),
		client.EXPECT().ListPluginsWithFilters(gomock.Any(), gomock.Any(), gomock.Any(),
			gomock.Any()).AnyTimes().Return([]string{}, nil),
	)

	expectedCapabilityNames := []string{
		"com.amazonaws.ecs.capability.docker-remote-api.1.17",
	}

	var expectedCapabilities []*ecs.Attribute
	for _, name := range expectedCapabilityNames {
		expectedCapabilities = append(expectedCapabilities,
			&ecs.Attribute{Name: aws.String(name)})
	}
	expectedCapabilities = append(expectedCapabilities,
		[]*ecs.Attribute{
			// linux specific capabilities
			{
				Name: aws.String("ecs.capability.docker-plugin.local"),
			},
			{
				Name: aws.String(attributePrefix + capabilityPrivateRegistryAuthASM),
			},
			{
				Name: aws.String(attributePrefix + capabilitySecretEnvSSM),
			},
			{
				Name: aws.String(attributePrefix + capabilitySecretLogDriverSSM),
			},
			{
				Name: aws.String(attributePrefix + capabilityECREndpoint),
			},
			{
				Name: aws.String(attributePrefix + capabilitySecretEnvASM),
			},
			{
				Name: aws.String(attributePrefix + capabilitySecretLogDriverASM),
			},
			{
				Name: aws.String(attributePrefix + capabilityContainerOrdering),
			},
			{
				Name: aws.String(attributePrefix + capabiltyPIDAndIPCNamespaceSharing),
			},
			{
				Name: aws.String(attributePrefix + appMeshAttributeSuffix),
			},
		}...)
	ctx, cancel := context.WithCancel(context.TODO())
	// Cancel the context to cancel async routines
	defer cancel()
	agent := &ecsAgent{
		ctx:                ctx,
		cfg:                conf,
		dockerClient:       client,
		credentialProvider: aws_credentials.NewCredentials(mockCredentialsProvider),
		mobyPlugins:        mockMobyPlugins,
	}
	capabilities, err := agent.capabilities()
	assert.NoError(t, err)

	for i, expected := range expectedCapabilities {
		assert.Equal(t, aws.StringValue(expected.Name), aws.StringValue(capabilities[i].Name))
		assert.Equal(t, aws.StringValue(expected.Value), aws.StringValue(capabilities[i].Value))
	}
}

func TestTaskEIACapabilitiesNoOptimizedCPU(t *testing.T) {
	ctrl := gomock.NewController(t)
	defer ctrl.Finish()

	utils.OpenFile = func(path string) (*os.File, error) {
		return os.Open(filepath.Join(".", "testdata", "test_cpu_info_fail"))
	}
	defer resetOpenFile()

	client := mock_dockerapi.NewMockDockerClient(ctrl)
	mockMobyPlugins := mock_mobypkgwrapper.NewMockPlugins(ctrl)
	mockCredentialsProvider := app_mocks.NewMockProvider(ctrl)
	conf := &config.Config{
		PrivilegedDisabled: true,
	}

	gomock.InOrder(
		client.EXPECT().SupportedVersions().Return([]dockerclient.DockerVersion{
			dockerclient.Version_1_17,
		}),
		client.EXPECT().KnownVersions().Return([]dockerclient.DockerVersion{
			dockerclient.Version_1_17,
		}),
		mockMobyPlugins.EXPECT().Scan().AnyTimes().Return([]string{}, nil),
		client.EXPECT().ListPluginsWithFilters(gomock.Any(), gomock.Any(), gomock.Any(),
			gomock.Any()).AnyTimes().Return([]string{}, nil),
	)

	ctx, cancel := context.WithCancel(context.TODO())
	// Cancel the context to cancel async routines
	defer cancel()
	agent := &ecsAgent{
		ctx:                ctx,
		cfg:                conf,
		dockerClient:       client,
		credentialProvider: aws_credentials.NewCredentials(mockCredentialsProvider),
		mobyPlugins:        mockMobyPlugins,
	}
	capabilities, err := agent.capabilities()
	assert.NoError(t, err)
	assert.Contains(t, capabilities, &ecs.Attribute{Name: aws.String(attributePrefix + taskEIAAttributeSuffix)})
	assert.NotContains(t, capabilities, &ecs.Attribute{Name: aws.String(attributePrefix + taskEIAWithOptimizedCPU)})
}

func TestTaskEIACapabilitiesWithOptimizedCPU(t *testing.T) {
	ctrl := gomock.NewController(t)
	defer ctrl.Finish()

	client := mock_dockerapi.NewMockDockerClient(ctrl)
	mockMobyPlugins := mock_mobypkgwrapper.NewMockPlugins(ctrl)
	mockCredentialsProvider := app_mocks.NewMockProvider(ctrl)

	conf := &config.Config{
		PrivilegedDisabled: true,
	}

	utils.OpenFile = func(path string) (*os.File, error) {
		return os.Open(filepath.Join(".", "testdata", "test_cpu_info"))
	}
	defer resetOpenFile()

	gomock.InOrder(
		client.EXPECT().SupportedVersions().Return([]dockerclient.DockerVersion{
			dockerclient.Version_1_17,
		}),
		client.EXPECT().KnownVersions().Return([]dockerclient.DockerVersion{
			dockerclient.Version_1_17,
		}),
		mockMobyPlugins.EXPECT().Scan().AnyTimes().Return([]string{}, nil),
		client.EXPECT().ListPluginsWithFilters(gomock.Any(), gomock.Any(), gomock.Any(),
			gomock.Any()).AnyTimes().Return([]string{}, nil),
	)

	ctx, cancel := context.WithCancel(context.TODO())
	// Cancel the context to cancel async routines
	defer cancel()
	agent := &ecsAgent{
		ctx:                ctx,
		cfg:                conf,
		dockerClient:       client,
		credentialProvider: aws_credentials.NewCredentials(mockCredentialsProvider),
		mobyPlugins:        mockMobyPlugins,
	}
	capabilities, err := agent.capabilities()
	assert.NoError(t, err)
	assert.Contains(t, capabilities, &ecs.Attribute{Name: aws.String(attributePrefix + taskEIAWithOptimizedCPU)})
}

<<<<<<< HEAD
	for i, expected := range expectedCapabilities {
		assert.Equal(t, aws.StringValue(expected.Name), aws.StringValue(capabilities[i].Name))
		assert.Equal(t, aws.StringValue(expected.Value), aws.StringValue(capabilities[i].Value))
	}
}

func TestAWSLoggingDriverAndLogRouterCapabilitiesUnix(t *testing.T) {
	ctrl := gomock.NewController(t)
	defer ctrl.Finish()
	client := mock_dockerapi.NewMockDockerClient(ctrl)
	mockMobyPlugins := mock_mobypkgwrapper.NewMockPlugins(ctrl)
	mockCredentialsProvider := app_mocks.NewMockProvider(ctrl)
	conf := &config.Config{
		PrivilegedDisabled: true,
	}

	gomock.InOrder(
		client.EXPECT().SupportedVersions().Return([]dockerclient.DockerVersion{
			dockerclient.Version_1_17,
		}),
		client.EXPECT().KnownVersions().Return([]dockerclient.DockerVersion{
			dockerclient.Version_1_17,
		}),
		mockMobyPlugins.EXPECT().Scan().AnyTimes().Return([]string{}, nil),
		client.EXPECT().ListPluginsWithFilters(gomock.Any(), gomock.Any(), gomock.Any(),
			gomock.Any()).AnyTimes().Return([]string{}, nil),
	)

	expectedCapabilityNames := []string{
		"com.amazonaws.ecs.capability.docker-remote-api.1.17",
	}

	var expectedCapabilities []*ecs.Attribute
	for _, name := range expectedCapabilityNames {
		expectedCapabilities = append(expectedCapabilities,
			&ecs.Attribute{Name: aws.String(name)})
	}
	expectedCapabilities = append(expectedCapabilities,
		[]*ecs.Attribute{
			// linux specific capabilities
			{
				Name: aws.String("ecs.capability.docker-plugin.local"),
			},
			{
				Name: aws.String(attributePrefix + capabilityPrivateRegistryAuthASM),
			},
			{
				Name: aws.String(attributePrefix + capabilitySecretEnvSSM),
			},
			{
				Name: aws.String(attributePrefix + capabilitySecretLogDriverSSM),
			},
			{
				Name: aws.String(attributePrefix + capabilityECREndpoint),
			},
			{
				Name: aws.String(attributePrefix + capabilitySecretEnvASM),
			},
			{
				Name: aws.String(attributePrefix + capabilitySecretLogDriverASM),
			},
			{
				Name: aws.String(attributePrefix + capabilityContainerOrdering),
			},
			{
				Name: aws.String(attributePrefix + capabiltyPIDAndIPCNamespaceSharing),
			},
			{
				Name: aws.String(attributePrefix + appMeshAttributeSuffix),
			},
			{
				Name: aws.String(attributePrefix + taskEIAAttributeSuffix),
			},
			{
				Name: aws.String(attributePrefix + capabilityFirelensFluentd),
			},
			{
				Name: aws.String(attributePrefix + capabilityFirelensFluentbit),
			},
			{
				Name: aws.String(capabilityPrefix + capabilityFirelensLoggingDriver),
			},
		}...)
	ctx, cancel := context.WithCancel(context.TODO())
	// Cancel the context to cancel async routines
	defer cancel()
	agent := &ecsAgent{
		ctx:                ctx,
		cfg:                conf,
		dockerClient:       client,
		credentialProvider: aws_credentials.NewCredentials(mockCredentialsProvider),
		mobyPlugins:        mockMobyPlugins,
	}
	capabilities, err := agent.capabilities()
	assert.NoError(t, err)

	for i, expected := range expectedCapabilities {
		assert.Equal(t, aws.StringValue(expected.Name), aws.StringValue(capabilities[i].Name))
		assert.Equal(t, aws.StringValue(expected.Value), aws.StringValue(capabilities[i].Value))
	}
=======
func resetOpenFile() {
	utils.OpenFile = os.Open
>>>>>>> 993a4325
}<|MERGE_RESOLUTION|>--- conflicted
+++ resolved
@@ -714,11 +714,8 @@
 	assert.Contains(t, capabilities, &ecs.Attribute{Name: aws.String(attributePrefix + taskEIAWithOptimizedCPU)})
 }
 
-<<<<<<< HEAD
-	for i, expected := range expectedCapabilities {
-		assert.Equal(t, aws.StringValue(expected.Name), aws.StringValue(capabilities[i].Name))
-		assert.Equal(t, aws.StringValue(expected.Value), aws.StringValue(capabilities[i].Value))
-	}
+func resetOpenFile() {
+	utils.OpenFile = os.Open
 }
 
 func TestAWSLoggingDriverAndLogRouterCapabilitiesUnix(t *testing.T) {
@@ -789,6 +786,9 @@
 				Name: aws.String(attributePrefix + taskEIAAttributeSuffix),
 			},
 			{
+				Name: aws.String(attributePrefix + taskEIAWithOptimizedCPU),
+			},
+			{
 				Name: aws.String(attributePrefix + capabilityFirelensFluentd),
 			},
 			{
@@ -815,8 +815,4 @@
 		assert.Equal(t, aws.StringValue(expected.Name), aws.StringValue(capabilities[i].Name))
 		assert.Equal(t, aws.StringValue(expected.Value), aws.StringValue(capabilities[i].Value))
 	}
-=======
-func resetOpenFile() {
-	utils.OpenFile = os.Open
->>>>>>> 993a4325
 }
// Copyright 2014-2017 Amazon.com, Inc. or its affiliates. All Rights Reserved.
//
// Licensed under the Apache License, Version 2.0 (the "License"). You may
// not use this file except in compliance with the License. A copy of the
// License is located at
//
//	http://aws.amazon.com/apache2.0/
//
// or in the "license" file accompanying this file. This file is distributed
// on an "AS IS" BASIS, WITHOUT WARRANTIES OR CONDITIONS OF ANY KIND, either
// express or implied. See the License for the specific language governing
// permissions and limitations under the License.

package api

import (
	"encoding/json"
	"fmt"
	"path/filepath"
	"strconv"
	"strings"
	"sync"
	"time"

	"github.com/aws/amazon-ecs-agent/agent/acs/model/ecsacs"
	"github.com/aws/amazon-ecs-agent/agent/config"
	"github.com/aws/amazon-ecs-agent/agent/credentials"
	"github.com/aws/amazon-ecs-agent/agent/ecscni"
	"github.com/aws/amazon-ecs-agent/agent/engine/emptyvolume"
	"github.com/aws/amazon-ecs-agent/agent/utils/ttime"
	"github.com/aws/aws-sdk-go/aws/arn"
	"github.com/aws/aws-sdk-go/private/protocol/json/jsonutil"
	"github.com/cihub/seelog"
	"github.com/fsouza/go-dockerclient"
	"github.com/pkg/errors"
)

const (
	// PauseContainerName is the internal name for the pause container
	PauseContainerName = "~internal~ecs~pause"

	emptyHostVolumeName = "~internal~ecs-emptyvolume-source"

	// awsSDKCredentialsRelativeURIPathEnvironmentVariableName defines the name of the environment
	// variable containers' config, which will be used by the AWS SDK to fetch
	// credentials.
	awsSDKCredentialsRelativeURIPathEnvironmentVariableName = "AWS_CONTAINER_CREDENTIALS_RELATIVE_URI"
<<<<<<< HEAD

	arnResourceSections  = 2
	arnResourceDelimiter = "/"
=======
	// networkModeNone specifies the string used to define the `none` docker networking mode
	networkModeNone = "none"
	// networkModeContainerPrefix specifies the prefix string used for setting the
	// container's network mode to be mapped to that of another existing container
	networkModeContainerPrefix = "container:"
>>>>>>> f58a47c9
)

// TaskOverrides are the overrides applied to a task
type TaskOverrides struct{}

// Task is the internal representation of a task in the ECS agent
type Task struct {
	// Arn is the unique identifer for the task
	Arn string
	// Overrides are the overrides applied to a task
	Overrides TaskOverrides `json:"-"`
	// Family is the name of the task definition family
	Family string
	// Version is the version of the task definition
	Version string
	// Containers are the containers for the task
	Containers []*Container
	// Volumes are the volumes for the task
	Volumes []TaskVolume `json:"volumes"`
	// VCPULimit is a task-level limit for compute resources. A value of 1 means that
	// the task may access 100% of 1 vCPU on the instance
	VCPULimit float64 `json:"CPULimit,omitempty"`
	// MemoryLimit is a task-level limit for memory resources in bytes
	MemoryLimit int64 `json:"Memory,omitempty"`
	// DesiredStatusUnsafe represents the state where the task should go. Generally,
	// the desired status is informed by the ECS backend as a result of either
	// API calls made to ECS or decisions made by the ECS service scheduler.
	// The DesiredStatusUnsafe is almost always either TaskRunning or TaskStopped.
	// NOTE: Do not access DesiredStatusUnsafe directly.  Instead, use `UpdateStatus`,
	// `UpdateDesiredStatus`, `SetDesiredStatus`, and `SetDesiredStatus`.
	// TODO DesiredStatusUnsafe should probably be private with appropriately written
	// setter/getter.  When this is done, we need to ensure that the UnmarshalJSON
	// is handled properly so that the state storage continues to work.
	DesiredStatusUnsafe TaskStatus `json:"DesiredStatus"`
	desiredStatusLock   sync.RWMutex

	// KnownStatusUnsafe represents the state where the task is.  This is generally
	// the minimum of equivalent status types for the containers in the task;
	// if one container is at ContainerRunning and another is at ContainerPulled,
	// the task KnownStatusUnsafe would be TaskPulled.
	// NOTE: Do not access KnownStatusUnsafe directly.  Instead, use `UpdateStatus`,
	// and `GetKnownStatus`.
	// TODO KnownStatusUnsafe should probably be private with appropriately written
	// setter/getter.  When this is done, we need to ensure that the UnmarshalJSON
	// is handled properly so that the state storage continues to work.
	KnownStatusUnsafe TaskStatus `json:"KnownStatus"`
	knownStatusLock   sync.RWMutex
	// KnownStatusTimeUnsafe captures the time when the KnownStatusUnsafe was last updated.
	// NOTE: Do not access KnownStatusTime directly, instead use `GetKnownStatusTime`.
	KnownStatusTimeUnsafe time.Time `json:"KnownTime"`
	knownStatusTimeLock   sync.RWMutex

	// SentStatusUnsafe represents the last KnownStatusUnsafe that was sent to the ECS SubmitTaskStateChange API.
	// TODO(samuelkarp) SentStatusUnsafe needs a lock and setters/getters.
	// TODO SentStatusUnsafe should probably be private with appropriately written
	// setter/getter.  When this is done, we need to ensure that the UnmarshalJSON
	// is handled properly so that the state storage continues to work.
	SentStatusUnsafe TaskStatus `json:"SentStatus"`
	sentStatusLock   sync.RWMutex

	StartSequenceNumber int64
	StopSequenceNumber  int64

	// credentialsID is used to set the CredentialsId field for the
	// IAMRoleCredentials object associated with the task. This id can be
	// used to look up the credentials for task in the credentials manager
	credentialsID     string
	credentialsIDLock sync.RWMutex

	// ENI is the elastic network interface specified by this task
	ENI     *ENI
	eniLock sync.RWMutex
}

// PostUnmarshalTask is run after a task has been unmarshalled, but before it has been
// run. It is possible it will be subsequently called after that and should be
// able to handle such an occurrence appropriately (e.g. behave idempotently).
func (task *Task) PostUnmarshalTask(cfg *config.Config, credentialsManager credentials.Manager) {
	// TODO, add rudimentary plugin support and call any plugins that want to
	// hook into this
	task.adjustForPlatform()
	task.initializeEmptyVolumes()
	task.initializeCredentialsEndpoint(credentialsManager)
	task.addNetworkResourceProvisioningDependency(cfg)
}

func (task *Task) initializeEmptyVolumes() {
	requiredEmptyVolumes := []string{}
	for _, container := range task.Containers {
		for _, mountPoint := range container.MountPoints {
			vol, ok := task.HostVolumeByName(mountPoint.SourceVolume)
			if !ok {
				continue
			}
			if _, ok := vol.(*EmptyHostVolume); ok {
				if container.SteadyStateDependencies == nil {
					container.SteadyStateDependencies = make([]string, 0)
				}
				container.SteadyStateDependencies = append(container.SteadyStateDependencies, emptyHostVolumeName)
				requiredEmptyVolumes = append(requiredEmptyVolumes, mountPoint.SourceVolume)
			}
		}
	}

	if len(requiredEmptyVolumes) == 0 {
		// No need to create the auxiliary 'empty-volumes' container
		return
	}

	// If we have required empty volumes, add an 'internal' container that handles all
	// of them
	_, ok := task.ContainerByName(emptyHostVolumeName)
	if !ok {
		mountPoints := make([]MountPoint, len(requiredEmptyVolumes))
		for i, volume := range requiredEmptyVolumes {
			// BUG(samuelkarp) On Windows, volumes with names that differ only by case will collide
			containerPath := getCanonicalPath(emptyvolume.ContainerPathPrefix + volume)
			mountPoints[i] = MountPoint{SourceVolume: volume, ContainerPath: containerPath}
		}
		sourceContainer := &Container{
			Name:                emptyHostVolumeName,
			Image:               emptyvolume.Image + ":" + emptyvolume.Tag,
			Command:             []string{emptyvolume.Command}, // Command required, but this only gets created so N/A
			MountPoints:         mountPoints,
			Essential:           false,
			Type:                ContainerEmptyHostVolume,
			DesiredStatusUnsafe: ContainerRunning,
		}
		task.Containers = append(task.Containers, sourceContainer)
	}
}

// initializeCredentialsEndpoint sets the credentials endpoint for all containers in a task if needed.
func (task *Task) initializeCredentialsEndpoint(credentialsManager credentials.Manager) {
	id := task.GetCredentialsID()
	if id == "" {
		// No credentials set for the task. Do not inject the endpoint environment variable.
		return
	}
	taskCredentials, ok := credentialsManager.GetTaskCredentials(id)
	if !ok {
		// Task has credentials id set, but credentials manager is unaware of
		// the id. This should never happen as the payload handler sets
		// credentialsId for the task after adding credentials to the
		// credentials manager
		seelog.Errorf("Unable to get credentials for task: %s", task.Arn)
		return
	}

	credentialsEndpointRelativeURI := taskCredentials.IAMRoleCredentials.GenerateCredentialsEndpointRelativeURI()
	for _, container := range task.Containers {
		// container.Environment map would not be initialized if there are
		// no environment variables to be set or overridden in the container
		// config. Check if that's the case and initilialize if needed
		if container.Environment == nil {
			container.Environment = make(map[string]string)
		}
		container.Environment[awsSDKCredentialsRelativeURIPathEnvironmentVariableName] = credentialsEndpointRelativeURI
	}

}

// BuildCNIConfig constructs the cni configuration from eni
func (task *Task) BuildCNIConfig() (*ecscni.Config, error) {
	if !task.isNetworkModeVPC() {
		return nil, errors.New("task config: task has no ENIs associated with it, unable to generate cni config")
	}

	cfg := &ecscni.Config{}
	eni := task.GetTaskENI()

	cfg.ENIID = eni.ID
	cfg.ID = eni.MacAddress
	cfg.ENIMACAddress = eni.MacAddress
	for _, ipv4 := range eni.IPV4Addresses {
		if ipv4.Primary {
			cfg.ENIIPV4Address = ipv4.Address
			break
		}
	}

	// If there is ipv6 assigned to eni then set it
	if len(eni.IPV6Addresses) > 0 {
		cfg.ENIIPV6Address = eni.IPV6Addresses[0].Address
	}

	return cfg, nil
}

// isNetworkModeVPC checks if the task is configured to use task-networking feature
func (task *Task) isNetworkModeVPC() bool {
	if task.GetTaskENI() == nil {
		return false
	}

	return true
}

func (task *Task) addNetworkResourceProvisioningDependency(cfg *config.Config) {
	if !task.isNetworkModeVPC() {
		return
	}
	for _, container := range task.Containers {
		if container.IsInternal() {
			continue
		}
		if container.SteadyStateDependencies == nil {
			container.SteadyStateDependencies = make([]string, 0)
		}
		container.SteadyStateDependencies = append(container.SteadyStateDependencies, PauseContainerName)
	}
	pauseContainer := NewContainerWithSteadyState(ContainerResourcesProvisioned)
	pauseContainer.Name = PauseContainerName
	pauseContainer.Image = fmt.Sprintf("%s:%s", cfg.PauseContainerImageName, cfg.PauseContainerTag)
	pauseContainer.Essential = true
	pauseContainer.Type = ContainerCNIPause
	task.Containers = append(task.Containers, pauseContainer)
}

// ContainerByName returns the *Container for the given name
func (task *Task) ContainerByName(name string) (*Container, bool) {
	for _, container := range task.Containers {
		if container.Name == name {
			return container, true
		}
	}
	return nil, false
}

// HostVolumeByName returns the task Volume for the given a volume name in that
// task. The second return value indicates the presense of that volume
func (task *Task) HostVolumeByName(name string) (HostVolume, bool) {
	for _, v := range task.Volumes {
		if v.Name == name {
			return v.Volume, true
		}
	}
	return nil, false
}

// UpdateMountPoints updates the mount points of volumes that were created
// without specifying a host path.  This is used as part of the empty host
// volume feature.
func (task *Task) UpdateMountPoints(cont *Container, vols map[string]string) {
	for _, mountPoint := range cont.MountPoints {
		containerPath := getCanonicalPath(mountPoint.ContainerPath)
		hostPath, ok := vols[containerPath]
		if !ok {
			// /path/ -> /path or \path\ -> \path
			hostPath, ok = vols[strings.TrimRight(containerPath, string(filepath.Separator))]
		}
		if ok {
			if hostVolume, exists := task.HostVolumeByName(mountPoint.SourceVolume); exists {
				if empty, ok := hostVolume.(*EmptyHostVolume); ok {
					empty.HostPath = hostPath
				}
			}
		}
	}
}

// updateTaskKnownStatus updates the given task's status based on its container's status.
// It updates to the minimum of all containers no matter what
// It returns a TaskStatus indicating what change occurred or TaskStatusNone if
// there was no change
// Invariant: task known status is the minimum of container known status
func (task *Task) updateTaskKnownStatus() (newStatus TaskStatus) {
	seelog.Debugf("Updating task's known status, task: %s", task.String())
	// Set to a large 'impossible' status that can't be the min
	containerEarliestKnownStatus := ContainerZombie
	var earliestKnownStatusContainer *Container
	essentialContainerStopped := false
	for _, container := range task.Containers {
		containerKnownStatus := container.GetKnownStatus()
		if containerKnownStatus == ContainerStopped && container.Essential {
			essentialContainerStopped = true
		}
		if containerKnownStatus < containerEarliestKnownStatus {
			containerEarliestKnownStatus = containerKnownStatus
			earliestKnownStatusContainer = container
		}
	}
	if earliestKnownStatusContainer == nil {
		seelog.Criticalf(
			"Impossible state found while updating tasks's known status, earliest state recorded as %s for task [%v]",
			containerEarliestKnownStatus.String(), task)
		return TaskStatusNone
	}
	seelog.Debugf("Container with earliest known container is [%s] for task: %s",
		earliestKnownStatusContainer.String(), task.String())
	// If the essential container is stopped while other containers may be running
	// don't update the task status until the other containers are stopped.
	if earliestKnownStatusContainer.IsKnownSteadyState() && essentialContainerStopped {
		seelog.Debugf(
			"Essential container is stopped while other containers are running, not updating task status for task: %s",
			task.String())
		return TaskStatusNone
	}
	// We can't rely on earliest container known status alone for determining if the
	// task state needs to be updated as containers can have different steady states
	// defined. Instead we should get the task status for all containers' known
	// statuses and compute the min of this
	earliestKnownTaskStatus := task.getEarliestKnownTaskStatusForContainers()
	if task.GetKnownStatus() < earliestKnownTaskStatus {
		seelog.Debugf("Updating task's known status to: %s, task: %s",
			earliestKnownTaskStatus.String(), task.String())
		task.SetKnownStatus(earliestKnownTaskStatus)
		return task.GetKnownStatus()
	}
	return TaskStatusNone
}

// getEarliestKnownTaskStatusForContainers gets the lowest (earliest) task status
// based on the known statuses of all containers in the task
func (task *Task) getEarliestKnownTaskStatusForContainers() TaskStatus {
	if len(task.Containers) == 0 {
		seelog.Criticalf("No containers in the task: %s", task.String())
		return TaskStatusNone
	}
	// Set earliest container status to an impossible to reach 'high' task status
	earliest := TaskZombie
	for _, container := range task.Containers {
		containerKnownStatus := container.GetKnownStatus()
		containerTaskStatus := containerKnownStatus.TaskStatus(container.GetSteadyStateStatus())
		if containerTaskStatus < earliest {
			earliest = containerTaskStatus
		}
	}

	return earliest
}

// Overridden returns a copy of the task with all container's overridden and
// itself overridden as well
func (task *Task) Overridden() *Task {
	result := *task
	// Task has no overrides currently, just do the containers

	// Shallow copy, take care of the deeper bits too
	result.Containers = make([]*Container, len(result.Containers))
	for i, cont := range task.Containers {
		result.Containers[i] = cont.Overridden()
	}
	return &result
}

// DockerConfig converts the given container in this task to the format of
// GoDockerClient's 'Config' struct
func (task *Task) DockerConfig(container *Container) (*docker.Config, *DockerClientConfigError) {
	return task.Overridden().dockerConfig(container.Overridden())
}

func (task *Task) dockerConfig(container *Container) (*docker.Config, *DockerClientConfigError) {
	dockerVolumes, err := task.dockerConfigVolumes(container)
	if err != nil {
		return nil, &DockerClientConfigError{err.Error()}
	}

	dockerEnv := make([]string, 0, len(container.Environment))
	for envKey, envVal := range container.Environment {
		dockerEnv = append(dockerEnv, envKey+"="+envVal)
	}

	// Convert MB to B
	dockerMem := int64(container.Memory * 1024 * 1024)
	if dockerMem != 0 && dockerMem < DockerContainerMinimumMemoryInBytes {
		dockerMem = DockerContainerMinimumMemoryInBytes
	}

	var entryPoint []string
	if container.EntryPoint != nil {
		entryPoint = *container.EntryPoint
	}

	config := &docker.Config{
		Image:        container.Image,
		Cmd:          container.Command,
		Entrypoint:   entryPoint,
		ExposedPorts: task.dockerExposedPorts(container),
		Volumes:      dockerVolumes,
		Env:          dockerEnv,
		Memory:       dockerMem,
		CPUShares:    task.dockerCPUShares(container.CPU),
	}

	if container.DockerConfig.Config != nil {
		err := json.Unmarshal([]byte(*container.DockerConfig.Config), &config)
		if err != nil {
			return nil, &DockerClientConfigError{"Unable decode given docker config: " + err.Error()}
		}
	}
	if config.Labels == nil {
		config.Labels = make(map[string]string)
	}

	return config, nil
}

// dockerCPUShares converts containerCPU shares if needed as per the logic stated below:
// Docker silently converts 0 to 1024 CPU shares, which is probably not what we
// want.  Instead, we convert 0 to 2 to be closer to expected behavior. The
// reason for 2 over 1 is that 1 is an invalid value (Linux's choice, not Docker's).
func (task *Task) dockerCPUShares(containerCPU uint) int64 {
	if containerCPU <= 1 {
		seelog.Debugf(
			"Converting CPU shares to allowed minimum of 2 for task arn: [%s] and cpu shares: %d",
			task.Arn, containerCPU)
		return 2
	}
	return int64(containerCPU)
}

func (task *Task) dockerExposedPorts(container *Container) map[docker.Port]struct{} {
	dockerExposedPorts := make(map[docker.Port]struct{})

	for _, portBinding := range container.Ports {
		dockerPort := docker.Port(strconv.Itoa(int(portBinding.ContainerPort)) + "/" + portBinding.Protocol.String())
		dockerExposedPorts[dockerPort] = struct{}{}
	}
	return dockerExposedPorts
}

func (task *Task) dockerConfigVolumes(container *Container) (map[string]struct{}, error) {
	volumeMap := make(map[string]struct{})
	for _, m := range container.MountPoints {
		vol, exists := task.HostVolumeByName(m.SourceVolume)
		if !exists {
			return nil, &badVolumeError{"Container " + container.Name + " in task " + task.Arn + " references invalid volume " + m.SourceVolume}
		}
		// you can handle most volume mount types in the HostConfig at run-time;
		// empty mounts are created by docker at create-time (Config) so set
		// them here.
		if container.Type == ContainerEmptyHostVolume {
			// if container.Name == emptyHostVolumeName && container.Type {
			_, ok := vol.(*EmptyHostVolume)
			if !ok {
				return nil, &badVolumeError{"Empty volume container in task " + task.Arn + " was the wrong type"}
			}

			volumeMap[m.ContainerPath] = struct{}{}
		}
	}
	return volumeMap, nil
}

func (task *Task) DockerHostConfig(container *Container, dockerContainerMap map[string]*DockerContainer) (*docker.HostConfig, *HostConfigError) {
	return task.Overridden().dockerHostConfig(container.Overridden(), dockerContainerMap)
}

func (task *Task) dockerHostConfig(container *Container, dockerContainerMap map[string]*DockerContainer) (*docker.HostConfig, *HostConfigError) {
	dockerLinkArr, err := task.dockerLinks(container, dockerContainerMap)
	if err != nil {
		return nil, &HostConfigError{err.Error()}
	}

	dockerPortMap := task.dockerPortMap(container)

	volumesFrom, err := task.dockerVolumesFrom(container, dockerContainerMap)
	if err != nil {
		return nil, &HostConfigError{err.Error()}
	}

	binds, err := task.dockerHostBinds(container)
	if err != nil {
		return nil, &HostConfigError{err.Error()}
	}

	// Populate hostConfig
	hostConfig := &docker.HostConfig{
		Links:        dockerLinkArr,
		Binds:        binds,
		PortBindings: dockerPortMap,
		VolumesFrom:  volumesFrom,
	}

	if container.DockerConfig.HostConfig != nil {
		err := json.Unmarshal([]byte(*container.DockerConfig.HostConfig), hostConfig)
		if err != nil {
			return nil, &HostConfigError{"Unable to decode given host config: " + err.Error()}
		}
	}

	task.platformHostConfigOverride(hostConfig)

	// Determine if network mode should be overridden and override it if needed
	ok, networkMode := task.shouldOverrideNetworkMode(container, dockerContainerMap)
	if !ok {
		return hostConfig, nil
	}
	hostConfig.NetworkMode = networkMode

	return hostConfig, nil
}

// shouldOverrideNetworkMode returns true if the network mode of the container needs
// to be overridden. It also returns the override string in this case. It returns
// false otherwise
func (task *Task) shouldOverrideNetworkMode(container *Container, dockerContainerMap map[string]*DockerContainer) (bool, string) {
	// TODO. We can do an early return here by determining which kind of task it is
	// Example: Does this task have ENIs in its payload, what is its networking mode etc
	if container.IsInternal() {
		// If it's an internal container, set the network mode to none.
		// Currently, internal containers are either for creating empty host
		// volumes or for creating the 'pause' container. Both of these
		// only need the network mode to be set to "none"
		return true, networkModeNone
	}

	// For other types of containers, determine if the container map contains
	// a pause container. Since a pause container is only added to the task
	// when using non docker daemon supported network modes, its existence
	// indicates the need to configure the network mode outside of supported
	// network drivers
	if task.GetTaskENI() == nil {
		return false, ""
	}

	pauseContName := ""
	for _, cont := range task.Containers {
		if cont.Type == ContainerCNIPause {
			pauseContName = cont.Name
			break
		}
	}
	if pauseContName == "" {
		seelog.Critical("Pause container required, but not found in the task: %s", task.String())
		return false, ""
	}
	pauseContainer, ok := dockerContainerMap[pauseContName]
	if !ok || pauseContainer == nil {
		// This should never be the case and implies a code-bug.
		seelog.Criticalf("Pause container required, but not found in container map for container: [%s] in task: %s",
			container.String(), task.String())
		return false, ""
	}
	return true, networkModeContainerPrefix + pauseContainer.DockerID
}

func (task *Task) dockerLinks(container *Container, dockerContainerMap map[string]*DockerContainer) ([]string, error) {
	dockerLinkArr := make([]string, len(container.Links))
	for i, link := range container.Links {
		linkParts := strings.Split(link, ":")
		if len(linkParts) > 2 {
			return []string{}, errors.New("Invalid link format")
		}
		linkName := linkParts[0]
		var linkAlias string

		if len(linkParts) == 2 {
			linkAlias = linkParts[1]
		} else {
			seelog.Warnf("Link name [%s] found with no linkalias for container: [%s] in task: [%s]",
				linkName, container.String(), task.String())
			linkAlias = linkName
		}

		targetContainer, ok := dockerContainerMap[linkName]
		if !ok {
			return []string{}, errors.New("Link target not available: " + linkName)
		}
		dockerLinkArr[i] = targetContainer.DockerName + ":" + linkAlias
	}
	return dockerLinkArr, nil
}

func (task *Task) dockerPortMap(container *Container) map[docker.Port][]docker.PortBinding {
	dockerPortMap := make(map[docker.Port][]docker.PortBinding)

	for _, portBinding := range container.Ports {
		dockerPort := docker.Port(strconv.Itoa(int(portBinding.ContainerPort)) + "/" + portBinding.Protocol.String())
		currentMappings, existing := dockerPortMap[dockerPort]
		if existing {
			dockerPortMap[dockerPort] = append(currentMappings, docker.PortBinding{HostIP: portBindingHostIP, HostPort: strconv.Itoa(int(portBinding.HostPort))})
		} else {
			dockerPortMap[dockerPort] = []docker.PortBinding{{HostIP: portBindingHostIP, HostPort: strconv.Itoa(int(portBinding.HostPort))}}
		}
	}
	return dockerPortMap
}

func (task *Task) dockerVolumesFrom(container *Container, dockerContainerMap map[string]*DockerContainer) ([]string, error) {
	volumesFrom := make([]string, len(container.VolumesFrom))
	for i, volume := range container.VolumesFrom {
		targetContainer, ok := dockerContainerMap[volume.SourceContainer]
		if !ok {
			return []string{}, errors.New("Volume target not available: " + volume.SourceContainer)
		}
		if volume.ReadOnly {
			volumesFrom[i] = targetContainer.DockerName + ":ro"
		} else {
			volumesFrom[i] = targetContainer.DockerName
		}
	}
	return volumesFrom, nil
}

func (task *Task) dockerHostBinds(container *Container) ([]string, error) {
	if container.Name == emptyHostVolumeName {
		// emptyHostVolumes are handled as a special case in config, not
		// hostConfig
		return []string{}, nil
	}

	binds := make([]string, len(container.MountPoints))
	for i, mountPoint := range container.MountPoints {
		hv, ok := task.HostVolumeByName(mountPoint.SourceVolume)
		if !ok {
			return []string{}, errors.New("Invalid volume referenced: " + mountPoint.SourceVolume)
		}

		if hv.SourcePath() == "" || mountPoint.ContainerPath == "" {
			seelog.Errorf(
				"Unable to resolve volume mounts for container [%s]; invalid path: [%s]; [%s] -> [%s] in task: [%s]",
				container.Name, mountPoint.SourceVolume, hv.SourcePath(), mountPoint.ContainerPath, task.String())
			return []string{}, errors.New("Unable to resolve volume mounts; invalid path: " + container.Name + " " + mountPoint.SourceVolume + "; " + hv.SourcePath() + " -> " + mountPoint.ContainerPath)
		}

		bind := hv.SourcePath() + ":" + mountPoint.ContainerPath
		if mountPoint.ReadOnly {
			bind += ":ro"
		}
		binds[i] = bind
	}

	return binds, nil
}

// TaskFromACS translates ecsacs.Task to api.Task by first marshaling the recieved
// ecsacs.Task to json and unmrashaling it as api.Task
func TaskFromACS(acsTask *ecsacs.Task, envelope *ecsacs.PayloadMessage) (*Task, error) {
	data, err := jsonutil.BuildJSON(acsTask)
	if err != nil {
		return nil, err
	}
	task := &Task{}
	err = json.Unmarshal(data, task)
	if err != nil {
		return nil, err
	}

	if task.GetDesiredStatus() == TaskRunning && envelope.SeqNum != nil {
		task.StartSequenceNumber = *envelope.SeqNum
	} else if task.GetDesiredStatus() == TaskStopped && envelope.SeqNum != nil {
		task.StopSequenceNumber = *envelope.SeqNum
	}

	// TODO: Inspect CgroupSpec upon model changes

	return task, nil
}

// UpdateStatus updates a task's known and desired statuses to be compatible
// with all of its containers
// It will return a bool indicating if there was a change
func (task *Task) UpdateStatus() bool {
	change := task.updateTaskKnownStatus()
	// DesiredStatus can change based on a new known status
	task.UpdateDesiredStatus()
	return change != TaskStatusNone
}

// UpdateDesiredStatus sets the known status of the task
func (task *Task) UpdateDesiredStatus() {
	task.updateTaskDesiredStatus()
	task.updateContainerDesiredStatus()
}

// updateTaskDesiredStatus determines what status the task should properly be at based on the containers' statuses
// Invariant: task desired status must be stopped if any essential container is stopped
func (task *Task) updateTaskDesiredStatus() {
	seelog.Debugf("Updating task: [%s]", task.String())

	// A task's desired status is stopped if any essential container is stopped
	// Otherwise, the task's desired status is unchanged (typically running, but no need to change)
	for _, cont := range task.Containers {
		if cont.Essential && (cont.KnownTerminal() || cont.DesiredTerminal()) {
			seelog.Debugf("Updating task desired status to stopped because of container: [%s]; task: [%s]",
				cont.Name, task.String())
			task.SetDesiredStatus(TaskStopped)
		}
	}
}

// updateContainerDesiredStatus sets all container's desired status's to the
// task's desired status
// Invariant: container desired status is <= task desired status converted to container status
// Note: task desired status and container desired status is typically only RUNNING or STOPPED
func (task *Task) updateContainerDesiredStatus() {
	for _, c := range task.Containers {
		taskDesiredStatus := task.GetDesiredStatus()
		taskDesiredStatusToContainerStatus := taskDesiredStatus.ContainerStatus(c.GetSteadyStateStatus())
		if c.GetDesiredStatus() < taskDesiredStatusToContainerStatus {
			c.SetDesiredStatus(taskDesiredStatusToContainerStatus)
		}
	}
}

// SetKnownStatus sets the known status of the task
func (task *Task) SetKnownStatus(status TaskStatus) {
	task.setKnownStatus(status)
	task.updateKnownStatusTime()
}

func (task *Task) setKnownStatus(status TaskStatus) {
	task.knownStatusLock.Lock()
	defer task.knownStatusLock.Unlock()

	task.KnownStatusUnsafe = status
}

func (task *Task) updateKnownStatusTime() {
	task.knownStatusTimeLock.Lock()
	defer task.knownStatusTimeLock.Unlock()

	task.KnownStatusTimeUnsafe = ttime.Now()
}

// GetKnownStatus gets the KnownStatus of the task
func (task *Task) GetKnownStatus() TaskStatus {
	task.knownStatusLock.RLock()
	defer task.knownStatusLock.RUnlock()

	return task.KnownStatusUnsafe
}

// GetKnownStatusTime gets the KnownStatusTime of the task
func (task *Task) GetKnownStatusTime() time.Time {
	task.knownStatusTimeLock.RLock()
	defer task.knownStatusTimeLock.RUnlock()

	return task.KnownStatusTimeUnsafe
}

// SetCredentialsID sets the credentials ID for the task
func (task *Task) SetCredentialsID(id string) {
	task.credentialsIDLock.Lock()
	defer task.credentialsIDLock.Unlock()

	task.credentialsID = id
}

// GetCredentialsID gets the credentials ID for the task
func (task *Task) GetCredentialsID() string {
	task.credentialsIDLock.RLock()
	defer task.credentialsIDLock.RUnlock()

	return task.credentialsID
}

// GetDesiredStatus gets the desired status of the task
func (task *Task) GetDesiredStatus() TaskStatus {
	task.desiredStatusLock.RLock()
	defer task.desiredStatusLock.RUnlock()

	return task.DesiredStatusUnsafe
}

// SetDesiredStatus sets the desired status of the task
func (task *Task) SetDesiredStatus(status TaskStatus) {
	task.desiredStatusLock.Lock()
	defer task.desiredStatusLock.Unlock()

	task.DesiredStatusUnsafe = status
}

// GetSentStatus safely returns the SentStatus of the task
func (task *Task) GetSentStatus() TaskStatus {
	task.sentStatusLock.RLock()
	defer task.sentStatusLock.RUnlock()

	return task.SentStatusUnsafe
}

// SetSentStatus safely sets the SentStatus of the task
func (task *Task) SetSentStatus(status TaskStatus) {
	task.sentStatusLock.Lock()
	defer task.sentStatusLock.Unlock()

	task.SentStatusUnsafe = status
}

// SetTaskENI sets the eni information of the task
func (task *Task) SetTaskENI(eni *ENI) {
	task.eniLock.Lock()
	defer task.eniLock.Unlock()

	task.ENI = eni
}

// GetTaskENI returns the eni of task, for now task can only have one enis
func (task *Task) GetTaskENI() *ENI {
	task.eniLock.RLock()
	defer task.eniLock.RUnlock()

	return task.ENI
}

// String returns a human readable string representation of this object
func (t *Task) String() string {
	res := fmt.Sprintf("%s:%s %s, TaskStatus: (%s->%s)",
		t.Family, t.Version, t.Arn,
		t.GetKnownStatus().String(), t.GetDesiredStatus().String())
	res += " Containers: ["
	for _, c := range t.Containers {
		res += fmt.Sprintf("%s (%s->%s),", c.Name, c.GetKnownStatus().String(), c.GetDesiredStatus().String())
	}
	return res + "]"
}

// GetID is used to retrieve the taskID from taskARN
// Reference: http://docs.aws.amazon.com/general/latest/gr/aws-arns-and-namespaces.html#arn-syntax-ecs
func (task *Task) GetID() (string, error) {
	// Parse taskARN
	parsedARN, err := arn.Parse(task.Arn)
	if err != nil {
		return "", errors.Wrapf(err, "task get-id: malformed taskARN: %s", task.Arn)
	}

	// Get task resource section
	resource := parsedARN.Resource

	if !strings.Contains(resource, arnResourceDelimiter) {
		return "", errors.New(fmt.Sprintf("task get-id: malformed task resource: %s", resource))
	}

	resourceSplit := strings.SplitN(resource, arnResourceDelimiter, arnResourceSections)
	if len(resourceSplit) != arnResourceSections {
		return "", errors.New(fmt.Sprintf("task get-id: invalid task resource split: %s, expected=%d, actual=%d", resource, arnResourceSections, len(resourceSplit)))
	}

	return resourceSplit[1], nil
}<|MERGE_RESOLUTION|>--- conflicted
+++ resolved
@@ -45,17 +45,14 @@
 	// variable containers' config, which will be used by the AWS SDK to fetch
 	// credentials.
 	awsSDKCredentialsRelativeURIPathEnvironmentVariableName = "AWS_CONTAINER_CREDENTIALS_RELATIVE_URI"
-<<<<<<< HEAD
 
 	arnResourceSections  = 2
 	arnResourceDelimiter = "/"
-=======
 	// networkModeNone specifies the string used to define the `none` docker networking mode
 	networkModeNone = "none"
 	// networkModeContainerPrefix specifies the prefix string used for setting the
 	// container's network mode to be mapped to that of another existing container
 	networkModeContainerPrefix = "container:"
->>>>>>> f58a47c9
 )
 
 // TaskOverrides are the overrides applied to a task

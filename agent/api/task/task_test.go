// +build unit

// Copyright 2014-2018 Amazon.com, Inc. or its affiliates. All Rights Reserved.
//
// Licensed under the Apache License, Version 2.0 (the "License"). You may
// not use this file except in compliance with the License. A copy of the
// License is located at
//
//	http://aws.amazon.com/apache2.0/
//
// or in the "license" file accompanying this file. This file is distributed
// on an "AS IS" BASIS, WITHOUT WARRANTIES OR CONDITIONS OF ANY KIND, either
// express or implied. See the License for the specific language governing
// permissions and limitations under the License.

package task

import (
	"encoding/json"
	"fmt"
	"reflect"
	"runtime"
	"testing"
	"time"

	"github.com/aws/amazon-ecs-agent/agent/acs/model/ecsacs"
	apicontainer "github.com/aws/amazon-ecs-agent/agent/api/container"
	apicontainerstatus "github.com/aws/amazon-ecs-agent/agent/api/container/status"
	apieni "github.com/aws/amazon-ecs-agent/agent/api/eni"
	apitaskstatus "github.com/aws/amazon-ecs-agent/agent/api/task/status"
	"github.com/aws/amazon-ecs-agent/agent/asm"
	"github.com/aws/amazon-ecs-agent/agent/asm/factory/mocks"
	mock_secretsmanageriface "github.com/aws/amazon-ecs-agent/agent/asm/mocks"
	"github.com/aws/amazon-ecs-agent/agent/config"
	"github.com/aws/amazon-ecs-agent/agent/credentials"
	"github.com/aws/amazon-ecs-agent/agent/credentials/mocks"
	"github.com/aws/amazon-ecs-agent/agent/dockerclient"
	"github.com/aws/amazon-ecs-agent/agent/dockerclient/dockerapi"
	"github.com/aws/amazon-ecs-agent/agent/dockerclient/dockerapi/mocks"
	"github.com/aws/amazon-ecs-agent/agent/taskresource"
	"github.com/aws/amazon-ecs-agent/agent/taskresource/asmauth"
	resourcestatus "github.com/aws/amazon-ecs-agent/agent/taskresource/status"
	taskresourcevolume "github.com/aws/amazon-ecs-agent/agent/taskresource/volume"
	"github.com/aws/amazon-ecs-agent/agent/utils"
	"github.com/aws/amazon-ecs-agent/agent/utils/ttime"
	"github.com/aws/aws-sdk-go/service/secretsmanager"

	"github.com/aws/aws-sdk-go/aws"
	docker "github.com/fsouza/go-dockerclient"
	"github.com/golang/mock/gomock"
	"github.com/stretchr/testify/assert"
	"github.com/stretchr/testify/require"
)

const dockerIDPrefix = "dockerid-"

var defaultDockerClientAPIVersion = dockerclient.Version_1_17

func strptr(s string) *string { return &s }

func dockerMap(task *Task) map[string]*apicontainer.DockerContainer {
	m := make(map[string]*apicontainer.DockerContainer)
	for _, container := range task.Containers {
		m[container.Name] = &apicontainer.DockerContainer{DockerID: dockerIDPrefix + container.Name, DockerName: "dockername-" + container.Name, Container: container}
	}
	return m
}

func TestDockerConfigPortBinding(t *testing.T) {
	testTask := &Task{
		Containers: []*apicontainer.Container{
			{
				Name:  "c1",
				Ports: []apicontainer.PortBinding{{10, 10, "", apicontainer.TransportProtocolTCP}, {20, 20, "", apicontainer.TransportProtocolUDP}},
			},
		},
	}

	config, err := testTask.DockerConfig(testTask.Containers[0], defaultDockerClientAPIVersion)
	if err != nil {
		t.Error(err)
	}

	_, ok := config.ExposedPorts["10/tcp"]
	if !ok {
		t.Fatal("Could not get exposed ports 10/tcp")
	}
	_, ok = config.ExposedPorts["20/udp"]
	if !ok {
		t.Fatal("Could not get exposed ports 20/udp")
	}
}

func TestDockerConfigCPUShareZero(t *testing.T) {
	testTask := &Task{
		Containers: []*apicontainer.Container{
			{
				Name: "c1",
				CPU:  0,
			},
		},
	}

	config, err := testTask.DockerConfig(testTask.Containers[0], defaultDockerClientAPIVersion)
	if err != nil {
		t.Error(err)
	}

	if config.CPUShares != 2 {
		t.Error("CPU shares of 0 did not get changed to 2")
	}
}

func TestDockerConfigCPUShareMinimum(t *testing.T) {
	testTask := &Task{
		Containers: []*apicontainer.Container{
			{
				Name: "c1",
				CPU:  1,
			},
		},
	}

	config, err := testTask.DockerConfig(testTask.Containers[0], defaultDockerClientAPIVersion)
	if err != nil {
		t.Error(err)
	}

	if config.CPUShares != 2 {
		t.Error("CPU shares of 1 did not get changed to 2")
	}
}

func TestDockerConfigCPUShareUnchanged(t *testing.T) {
	testTask := &Task{
		Containers: []*apicontainer.Container{
			{
				Name: "c1",
				CPU:  100,
			},
		},
	}

	config, err := testTask.DockerConfig(testTask.Containers[0], defaultDockerClientAPIVersion)
	if err != nil {
		t.Error(err)
	}

	if config.CPUShares != 100 {
		t.Error("CPU shares unexpectedly changed")
	}
}

func TestDockerHostConfigPortBinding(t *testing.T) {
	testTask := &Task{
		Containers: []*apicontainer.Container{
			{
				Name:  "c1",
				Ports: []apicontainer.PortBinding{{10, 10, "", apicontainer.TransportProtocolTCP}, {20, 20, "", apicontainer.TransportProtocolUDP}},
			},
		},
	}

	config, err := testTask.DockerHostConfig(testTask.Containers[0], dockerMap(testTask), defaultDockerClientAPIVersion)
	assert.Nil(t, err)

	bindings, ok := config.PortBindings["10/tcp"]
	assert.True(t, ok, "Could not get port bindings")
	assert.Equal(t, 1, len(bindings), "Wrong number of bindings")
	assert.Equal(t, "10", bindings[0].HostPort, "Wrong hostport")

	bindings, ok = config.PortBindings["20/udp"]
	assert.True(t, ok, "Could not get port bindings")
	assert.Equal(t, 1, len(bindings), "Wrong number of bindings")
	assert.Equal(t, "20", bindings[0].HostPort, "Wrong hostport")
}

func TestDockerHostConfigVolumesFrom(t *testing.T) {
	testTask := &Task{
		Containers: []*apicontainer.Container{
			{
				Name: "c1",
			},
			{
				Name:        "c2",
				VolumesFrom: []apicontainer.VolumeFrom{{SourceContainer: "c1"}},
			},
		},
	}

	config, err := testTask.DockerHostConfig(testTask.Containers[1], dockerMap(testTask), defaultDockerClientAPIVersion)
	assert.Nil(t, err)

	if !reflect.DeepEqual(config.VolumesFrom, []string{"dockername-c1"}) {
		t.Error("Expected volumesFrom to be resolved, was: ", config.VolumesFrom)
	}
}

func TestDockerHostConfigRawConfig(t *testing.T) {
	rawHostConfigInput := docker.HostConfig{
		Privileged:     true,
		ReadonlyRootfs: true,
		DNS:            []string{"dns1, dns2"},
		DNSSearch:      []string{"dns.search"},
		ExtraHosts:     []string{"extra:hosts"},
		SecurityOpt:    []string{"foo", "bar"},
		CPUShares:      2,
		LogConfig: docker.LogConfig{
			Type:   "foo",
			Config: map[string]string{"foo": "bar"},
		},
		Ulimits:          []docker.ULimit{{Name: "ulimit name", Soft: 10, Hard: 100}},
		MemorySwappiness: memorySwappinessDefault,
	}

	rawHostConfig, err := json.Marshal(&rawHostConfigInput)
	if err != nil {
		t.Fatal(err)
	}

	testTask := &Task{
		Arn:     "arn:aws:ecs:us-east-1:012345678910:task/c09f0188-7f87-4b0f-bfc3-16296622b6fe",
		Family:  "myFamily",
		Version: "1",
		Containers: []*apicontainer.Container{
			{
				Name: "c1",
				DockerConfig: apicontainer.DockerConfig{
					HostConfig: strptr(string(rawHostConfig)),
				},
			},
		},
	}

	config, configErr := testTask.DockerHostConfig(testTask.Containers[0], dockerMap(testTask), defaultDockerClientAPIVersion)
	assert.Nil(t, configErr)

	expectedOutput := rawHostConfigInput
	expectedOutput.CPUPercent = minimumCPUPercent
	if runtime.GOOS == "windows" {
		// CPUShares will always be 0 on windows
		expectedOutput.CPUShares = 0
	}
	assertSetStructFieldsEqual(t, expectedOutput, *config)
}

func TestDockerHostConfigPauseContainer(t *testing.T) {
	testTask := &Task{
		ENI: &apieni.ENI{
			ID: "eniID",
		},
		Containers: []*apicontainer.Container{
			{
				Name: "c1",
			},
			{
				Name: PauseContainerName,
				Type: apicontainer.ContainerCNIPause,
			},
		},
	}

	customContainer := testTask.Containers[0]
	pauseContainer := testTask.Containers[1]
	// Verify that the network mode is set to "container:<pause-container-docker-id>"
	// for a non pause container
	config, err := testTask.DockerHostConfig(customContainer, dockerMap(testTask), defaultDockerClientAPIVersion)
	assert.Nil(t, err)
	assert.Equal(t, "container:"+dockerIDPrefix+PauseContainerName, config.NetworkMode)

	// Verify that the network mode is set to "none" for the pause container
	config, err = testTask.DockerHostConfig(pauseContainer, dockerMap(testTask), defaultDockerClientAPIVersion)
	assert.Nil(t, err)
	assert.Equal(t, networkModeNone, config.NetworkMode)

	// Verify that overridden DNS settings are set for the pause container
	// and not set for non pause containers
	testTask.ENI.DomainNameServers = []string{"169.254.169.253"}
	testTask.ENI.DomainNameSearchList = []string{"us-west-2.compute.internal"}

	// DNS overrides are only applied to the pause container. Verify that the non-pause
	// container contains no overrides
	config, err = testTask.DockerHostConfig(customContainer, dockerMap(testTask), defaultDockerClientAPIVersion)
	assert.Nil(t, err)
	assert.Equal(t, 0, len(config.DNS))
	assert.Equal(t, 0, len(config.DNSSearch))

	// Verify DNS settings are overridden for the pause container
	config, err = testTask.DockerHostConfig(pauseContainer, dockerMap(testTask), defaultDockerClientAPIVersion)
	assert.Nil(t, err)
	assert.Equal(t, []string{"169.254.169.253"}, config.DNS)
	assert.Equal(t, []string{"us-west-2.compute.internal"}, config.DNSSearch)

	// Verify eni ExtraHosts  added to HostConfig for pause container
	ipaddr := &apieni.ENIIPV4Address{Primary: true, Address: "10.0.1.1"}
	testTask.ENI.IPV4Addresses = []*apieni.ENIIPV4Address{ipaddr}
	testTask.ENI.PrivateDNSName = "eni.ip.region.compute.internal"

	config, err = testTask.DockerHostConfig(pauseContainer, dockerMap(testTask), defaultDockerClientAPIVersion)
	assert.Nil(t, err)
	assert.Equal(t, []string{"eni.ip.region.compute.internal:10.0.1.1"}, config.ExtraHosts)

	// Verify eni Hostname is added to DockerConfig for pause container
	dockerconfig, dockerConfigErr := testTask.DockerConfig(pauseContainer, defaultDockerClientAPIVersion)
	assert.Nil(t, dockerConfigErr)
	assert.Equal(t, "eni.ip.region.compute.internal", dockerconfig.Hostname)

}

func TestBadDockerHostConfigRawConfig(t *testing.T) {
	for _, badHostConfig := range []string{"malformed", `{"Privileged": "wrongType"}`} {
		testTask := Task{
			Arn:     "arn:aws:ecs:us-east-1:012345678910:task/c09f0188-7f87-4b0f-bfc3-16296622b6fe",
			Family:  "myFamily",
			Version: "1",
			Containers: []*apicontainer.Container{
				{
					Name: "c1",
					DockerConfig: apicontainer.DockerConfig{
						HostConfig: strptr(badHostConfig),
					},
				},
			},
		}
		_, err := testTask.DockerHostConfig(testTask.Containers[0], dockerMap(&testTask), defaultDockerClientAPIVersion)
		assert.Error(t, err)
	}
}

func TestDockerConfigRawConfig(t *testing.T) {
	rawConfigInput := docker.Config{
		Hostname:        "hostname",
		Domainname:      "domainname",
		NetworkDisabled: true,
		DNS:             []string{"dnsfoo", "dnsbar"},
		WorkingDir:      "workdir",
		User:            "user",
	}

	rawConfig, err := json.Marshal(&rawConfigInput)
	if err != nil {
		t.Fatal(err)
	}

	testTask := &Task{
		Arn:     "arn:aws:ecs:us-east-1:012345678910:task/c09f0188-7f87-4b0f-bfc3-16296622b6fe",
		Family:  "myFamily",
		Version: "1",
		Containers: []*apicontainer.Container{
			{
				Name: "c1",
				DockerConfig: apicontainer.DockerConfig{
					Config: strptr(string(rawConfig)),
				},
			},
		},
	}

	config, configErr := testTask.DockerConfig(testTask.Containers[0], defaultDockerClientAPIVersion)
	if configErr != nil {
		t.Fatal(configErr)
	}

	expectedOutput := rawConfigInput
	expectedOutput.CPUShares = 2

	assertSetStructFieldsEqual(t, expectedOutput, *config)
}

func TestDockerConfigRawConfigNilLabel(t *testing.T) {
	rawConfig, err := json.Marshal(&struct{ Labels map[string]string }{nil})
	if err != nil {
		t.Fatal(err)
	}

	testTask := &Task{
		Arn:     "arn:aws:ecs:us-east-1:012345678910:task/c09f0188-7f87-4b0f-bfc3-16296622b6fe",
		Family:  "myFamily",
		Version: "1",
		Containers: []*apicontainer.Container{
			{
				Name: "c1",
				DockerConfig: apicontainer.DockerConfig{
					Config: strptr(string(rawConfig)),
				},
			},
		},
	}

	_, configErr := testTask.DockerConfig(testTask.Containers[0], defaultDockerClientAPIVersion)
	if configErr != nil {
		t.Fatal(configErr)
	}
}

func TestDockerConfigRawConfigMerging(t *testing.T) {
	// Use a struct that will marshal to the actual message we expect; not
	// docker.Config which will include a lot of zero values.
	rawConfigInput := struct {
		User string `json:"User,omitempty" yaml:"User,omitempty"`
	}{
		User: "user",
	}

	rawConfig, err := json.Marshal(&rawConfigInput)
	if err != nil {
		t.Fatal(err)
	}

	testTask := &Task{
		Arn:     "arn:aws:ecs:us-east-1:012345678910:task/c09f0188-7f87-4b0f-bfc3-16296622b6fe",
		Family:  "myFamily",
		Version: "1",
		Containers: []*apicontainer.Container{
			{
				Name:   "c1",
				Image:  "image",
				CPU:    50,
				Memory: 1000,
				DockerConfig: apicontainer.DockerConfig{
					Config: strptr(string(rawConfig)),
				},
			},
		},
	}

	config, configErr := testTask.DockerConfig(testTask.Containers[0], defaultDockerClientAPIVersion)
	if configErr != nil {
		t.Fatal(configErr)
	}

	expected := docker.Config{
		Memory:    1000 * 1024 * 1024,
		CPUShares: 50,
		Image:     "image",
		User:      "user",
	}

	assertSetStructFieldsEqual(t, expected, *config)
}

func TestBadDockerConfigRawConfig(t *testing.T) {
	for _, badConfig := range []string{"malformed", `{"Labels": "wrongType"}`} {
		testTask := Task{
			Arn:     "arn:aws:ecs:us-east-1:012345678910:task/c09f0188-7f87-4b0f-bfc3-16296622b6fe",
			Family:  "myFamily",
			Version: "1",
			Containers: []*apicontainer.Container{
				{
					Name: "c1",
					DockerConfig: apicontainer.DockerConfig{
						Config: strptr(badConfig),
					},
				},
			},
		}
		_, err := testTask.DockerConfig(testTask.Containers[0], defaultDockerClientAPIVersion)
		if err == nil {
			t.Fatal("Expected error, was none for: " + badConfig)
		}
	}
}

func TestGetCredentialsEndpointWhenCredentialsAreSet(t *testing.T) {
	ctrl := gomock.NewController(t)
	defer ctrl.Finish()
	credentialsManager := mock_credentials.NewMockManager(ctrl)

	credentialsIDInTask := "credsid"
	task := Task{
		Containers: []*apicontainer.Container{
			{
				Name:        "c1",
				Environment: make(map[string]string),
			},
			{
				Name:        "c2",
				Environment: make(map[string]string),
			}},
		credentialsID: credentialsIDInTask,
	}

	taskCredentials := credentials.TaskIAMRoleCredentials{
		IAMRoleCredentials: credentials.IAMRoleCredentials{CredentialsID: "credsid"},
	}
	credentialsManager.EXPECT().GetTaskCredentials(credentialsIDInTask).Return(taskCredentials, true)
	task.initializeCredentialsEndpoint(credentialsManager)

	// Test if all containers in the task have the environment variable for
	// credentials endpoint set correctly.
	for _, container := range task.Containers {
		env := container.Environment
		_, exists := env[awsSDKCredentialsRelativeURIPathEnvironmentVariableName]
		if !exists {
			t.Errorf("'%s' environment variable not set for container '%s', env: %v", awsSDKCredentialsRelativeURIPathEnvironmentVariableName, container.Name, env)
		}
	}
}

func TestGetCredentialsEndpointWhenCredentialsAreNotSet(t *testing.T) {
	ctrl := gomock.NewController(t)
	defer ctrl.Finish()
	credentialsManager := mock_credentials.NewMockManager(ctrl)

	task := Task{
		Containers: []*apicontainer.Container{
			{
				Name:        "c1",
				Environment: make(map[string]string),
			},
			{
				Name:        "c2",
				Environment: make(map[string]string),
			}},
	}

	task.initializeCredentialsEndpoint(credentialsManager)

	for _, container := range task.Containers {
		env := container.Environment
		_, exists := env[awsSDKCredentialsRelativeURIPathEnvironmentVariableName]
		if exists {
			t.Errorf("'%s' environment variable should not be set for container '%s'", awsSDKCredentialsRelativeURIPathEnvironmentVariableName, container.Name)
		}
	}
}

func TestPostUnmarshalTaskWithDockerVolumes(t *testing.T) {
	autoprovision := true
	ctrl := gomock.NewController(t)
	dockerClient := mock_dockerapi.NewMockDockerClient(ctrl)
	dockerClient.EXPECT().InspectVolume(gomock.Any(), gomock.Any(), gomock.Any()).Return(dockerapi.VolumeResponse{DockerVolume: &docker.Volume{}})
	taskFromACS := ecsacs.Task{
		Arn:           strptr("myArn"),
		DesiredStatus: strptr("RUNNING"),
		Family:        strptr("myFamily"),
		Version:       strptr("1"),
		Containers: []*ecsacs.Container{
			{
				Name: strptr("myName1"),
				MountPoints: []*ecsacs.MountPoint{
					{
						ContainerPath: strptr("/some/path"),
						SourceVolume:  strptr("dockervolume"),
					},
				},
			},
		},
		Volumes: []*ecsacs.Volume{
			{
				Name: strptr("dockervolume"),
				Type: strptr("docker"),
				DockerVolumeConfiguration: &ecsacs.DockerVolumeConfiguration{
					Autoprovision: &autoprovision,
					Scope:         strptr("shared"),
					Driver:        strptr("local"),
					DriverOpts:    make(map[string]*string),
					Labels:        nil,
				},
			},
		},
	}
	seqNum := int64(42)
	task, err := TaskFromACS(&taskFromACS, &ecsacs.PayloadMessage{SeqNum: &seqNum})
	assert.Nil(t, err, "Should be able to handle acs task")
	assert.Equal(t, 1, len(task.Containers)) // before PostUnmarshalTask
	cfg := config.Config{}
	task.PostUnmarshalTask(&cfg, nil, nil, dockerClient, nil)
	assert.Equal(t, 1, len(task.Containers), "Should match the number of containers as before PostUnmarshalTask")
	assert.Equal(t, 1, len(task.Volumes), "Should have 1 volume")
	taskVol := task.Volumes[0]
	assert.Equal(t, "dockervolume", taskVol.Name)
	assert.Equal(t, DockerVolumeType, taskVol.Type)
}

<<<<<<< HEAD
func TestPostUnmarshalTaskWithLocalVolumes(t *testing.T) {
=======
func TestInitializeContainersV3MetadataEndpoint(t *testing.T) {
	task := Task{
		Containers: []*apicontainer.Container{
			{
				Name:        "c1",
				Environment: make(map[string]string),
			},
		},
	}
	container := task.Containers[0]

	task.initializeContainersV3MetadataEndpoint(utils.NewStaticUUIDProvider("new-uuid"))

	// Test if the v3 endpoint id is set and the endpoint is injected to env
	assert.Equal(t, container.GetV3EndpointID(), "new-uuid")
	assert.Equal(t, container.Environment[apicontainer.MetadataURIEnvironmentVariableName],
		fmt.Sprintf(apicontainer.MetadataURIFormat, "new-uuid"))
}

func TestPostUnmarshalTaskWithEmptyVolumes(t *testing.T) {
>>>>>>> 6d70cca4
	// Constants used here are defined in task_unix_test.go and task_windows_test.go
	taskFromACS := ecsacs.Task{
		Arn:           strptr("myArn"),
		DesiredStatus: strptr("RUNNING"),
		Family:        strptr("myFamily"),
		Version:       strptr("1"),
		Containers: []*ecsacs.Container{
			{
				Name: strptr("myName1"),
				MountPoints: []*ecsacs.MountPoint{
					{
						ContainerPath: strptr("/path1/"),
						SourceVolume:  strptr("localvol1"),
					},
				},
			},
			{
				Name: strptr("myName2"),
				MountPoints: []*ecsacs.MountPoint{
					{
						ContainerPath: strptr("/path2/"),
						SourceVolume:  strptr("localvol2"),
					},
				},
			},
		},
		Volumes: []*ecsacs.Volume{
			{
				Name: strptr("localvol1"),
				Type: strptr("host"),
				Host: &ecsacs.HostVolumeProperties{},
			},
			{
				Name: strptr("localvol2"),
				Type: strptr("host"),
				Host: &ecsacs.HostVolumeProperties{},
			},
		},
	}
	seqNum := int64(42)
	task, err := TaskFromACS(&taskFromACS, &ecsacs.PayloadMessage{SeqNum: &seqNum})
	assert.Nil(t, err, "Should be able to handle acs task")
	assert.Equal(t, 2, len(task.Containers)) // before PostUnmarshalTask
	cfg := config.Config{}
	task.PostUnmarshalTask(&cfg, nil, nil, nil, nil)

	assert.Equal(t, 2, len(task.Containers), "Should match the number of containers as before PostUnmarshalTask")
	taskResources := task.getResourcesUnsafe()
	assert.Equal(t, 2, len(taskResources), "Should have created 2 volume resources")

	for _, r := range taskResources {
		vol := r.(*taskresourcevolume.VolumeResource)
		assert.Equal(t, "task", vol.VolumeConfig.Scope)
		assert.Equal(t, false, vol.VolumeConfig.Autoprovision)
		assert.Equal(t, "local", vol.VolumeConfig.Driver)
		assert.Equal(t, 0, len(vol.VolumeConfig.DriverOpts))
		assert.Equal(t, 0, len(vol.VolumeConfig.Labels))
	}

}

func TestTaskFromACS(t *testing.T) {
	testTime := ttime.Now().Truncate(1 * time.Second).Format(time.RFC3339)

	intptr := func(i int64) *int64 {
		return &i
	}
	boolptr := func(b bool) *bool {
		return &b
	}
	floatptr := func(f float64) *float64 {
		return &f
	}
	// Testing type conversions, bleh. At least the type conversion itself
	// doesn't look this messy.
	taskFromAcs := ecsacs.Task{
		Arn:           strptr("myArn"),
		DesiredStatus: strptr("RUNNING"),
		Family:        strptr("myFamily"),
		Version:       strptr("1"),
		Containers: []*ecsacs.Container{
			{
				Name:        strptr("myName"),
				Cpu:         intptr(10),
				Command:     []*string{strptr("command"), strptr("command2")},
				EntryPoint:  []*string{strptr("sh"), strptr("-c")},
				Environment: map[string]*string{"key": strptr("value")},
				Essential:   boolptr(true),
				Image:       strptr("image:tag"),
				Links:       []*string{strptr("link1"), strptr("link2")},
				Memory:      intptr(100),
				MountPoints: []*ecsacs.MountPoint{
					{
						ContainerPath: strptr("/container/path"),
						ReadOnly:      boolptr(true),
						SourceVolume:  strptr("sourceVolume"),
					},
				},
				Overrides: strptr(`{"command":["a","b","c"]}`),
				PortMappings: []*ecsacs.PortMapping{
					{
						HostPort:      intptr(800),
						ContainerPort: intptr(900),
						Protocol:      strptr("udp"),
					},
				},
				VolumesFrom: []*ecsacs.VolumeFrom{
					{
						ReadOnly:        boolptr(true),
						SourceContainer: strptr("volumeLink"),
					},
				},
				DockerConfig: &ecsacs.DockerConfig{
					Config:     strptr("config json"),
					HostConfig: strptr("hostconfig json"),
					Version:    strptr("version string"),
				},
			},
		},
		Volumes: []*ecsacs.Volume{
			{
				Name: strptr("volName"),
				Type: strptr("host"),
				Host: &ecsacs.HostVolumeProperties{
					SourcePath: strptr("/host/path"),
				},
			},
		},
		RoleCredentials: &ecsacs.IAMRoleCredentials{
			CredentialsId:   strptr("credsId"),
			AccessKeyId:     strptr("keyId"),
			Expiration:      strptr(testTime),
			RoleArn:         strptr("roleArn"),
			SecretAccessKey: strptr("OhhSecret"),
			SessionToken:    strptr("sessionToken"),
		},
		Cpu:    floatptr(2.0),
		Memory: intptr(512),
	}
	expectedTask := &Task{
		Arn:                 "myArn",
		DesiredStatusUnsafe: apitaskstatus.TaskRunning,
		Family:              "myFamily",
		Version:             "1",
		Containers: []*apicontainer.Container{
			{
				Name:        "myName",
				Image:       "image:tag",
				Command:     []string{"a", "b", "c"},
				Links:       []string{"link1", "link2"},
				EntryPoint:  &[]string{"sh", "-c"},
				Essential:   true,
				Environment: map[string]string{"key": "value"},
				CPU:         10,
				Memory:      100,
				MountPoints: []apicontainer.MountPoint{
					{
						ContainerPath: "/container/path",
						ReadOnly:      true,
						SourceVolume:  "sourceVolume",
					},
				},
				Overrides: apicontainer.ContainerOverrides{
					Command: &[]string{"a", "b", "c"},
				},
				Ports: []apicontainer.PortBinding{
					{
						HostPort:      800,
						ContainerPort: 900,
						Protocol:      apicontainer.TransportProtocolUDP,
					},
				},
				VolumesFrom: []apicontainer.VolumeFrom{
					{
						ReadOnly:        true,
						SourceContainer: "volumeLink",
					},
				},
				DockerConfig: apicontainer.DockerConfig{
					Config:     strptr("config json"),
					HostConfig: strptr("hostconfig json"),
					Version:    strptr("version string"),
				},
				TransitionDependenciesMap: make(map[apicontainerstatus.ContainerStatus]apicontainer.TransitionDependencySet),
			},
		},
		Volumes: []TaskVolume{
			{
				Name: "volName",
				Type: "host",
				Volume: &taskresourcevolume.FSHostVolume{
					FSSourcePath: "/host/path",
				},
			},
		},
		StartSequenceNumber: 42,
		CPU:                 2.0,
		Memory:              512,
		ResourcesMapUnsafe:  make(map[string][]taskresource.TaskResource),
	}

	seqNum := int64(42)
	task, err := TaskFromACS(&taskFromAcs, &ecsacs.PayloadMessage{SeqNum: &seqNum})

	assert.NoError(t, err)
	assert.EqualValues(t, expectedTask, task)
}

func TestTaskUpdateKnownStatusHappyPath(t *testing.T) {
	testTask := &Task{
		KnownStatusUnsafe: apitaskstatus.TaskStatusNone,
		Containers: []*apicontainer.Container{
			{
				KnownStatusUnsafe: apicontainerstatus.ContainerCreated,
			},
			{
				KnownStatusUnsafe: apicontainerstatus.ContainerStopped,
				Essential:         true,
			},
			{
				KnownStatusUnsafe: apicontainerstatus.ContainerRunning,
			},
		},
	}

	newStatus := testTask.updateTaskKnownStatus()
	assert.Equal(t, apitaskstatus.TaskCreated, newStatus, "task status should depend on the earlist container status")
	assert.Equal(t, apitaskstatus.TaskCreated, testTask.GetKnownStatus(), "task status should depend on the earlist container status")
}

// TestTaskUpdateKnownStatusNotChangeToRunningWithEssentialContainerStopped tests when there is one essential
// container is stopped while the other containers are running, the task status shouldn't be changed to running
func TestTaskUpdateKnownStatusNotChangeToRunningWithEssentialContainerStopped(t *testing.T) {
	testTask := &Task{
		KnownStatusUnsafe: apitaskstatus.TaskCreated,
		Containers: []*apicontainer.Container{
			{
				KnownStatusUnsafe: apicontainerstatus.ContainerRunning,
				Essential:         true,
			},
			{
				KnownStatusUnsafe: apicontainerstatus.ContainerStopped,
				Essential:         true,
			},
			{
				KnownStatusUnsafe: apicontainerstatus.ContainerRunning,
			},
		},
	}

	newStatus := testTask.updateTaskKnownStatus()
	assert.Equal(t, apitaskstatus.TaskStatusNone, newStatus, "task status should not move to running if essential container is stopped")
	assert.Equal(t, apitaskstatus.TaskCreated, testTask.GetKnownStatus(), "task status should not move to running if essential container is stopped")
}

// TestTaskUpdateKnownStatusToPendingWithEssentialContainerStopped tests when there is one essential container
// is stopped while other container status are prior to Running, the task status should be updated.
func TestTaskUpdateKnownStatusToPendingWithEssentialContainerStopped(t *testing.T) {
	testTask := &Task{
		KnownStatusUnsafe: apitaskstatus.TaskStatusNone,
		Containers: []*apicontainer.Container{
			{
				KnownStatusUnsafe: apicontainerstatus.ContainerCreated,
				Essential:         true,
			},
			{
				KnownStatusUnsafe: apicontainerstatus.ContainerStopped,
				Essential:         true,
			},
			{
				KnownStatusUnsafe: apicontainerstatus.ContainerCreated,
			},
		},
	}

	newStatus := testTask.updateTaskKnownStatus()
	assert.Equal(t, apitaskstatus.TaskCreated, newStatus)
	assert.Equal(t, apitaskstatus.TaskCreated, testTask.GetKnownStatus())
}

// TestTaskUpdateKnownStatusToPendingWithEssentialContainerStoppedWhenSteadyStateIsResourcesProvisioned
// tests when there is one essential container is stopped while other container status are prior to
// ResourcesProvisioned, the task status should be updated.
func TestTaskUpdateKnownStatusToPendingWithEssentialContainerStoppedWhenSteadyStateIsResourcesProvisioned(t *testing.T) {
	resourcesProvisioned := apicontainerstatus.ContainerResourcesProvisioned
	testTask := &Task{
		KnownStatusUnsafe: apitaskstatus.TaskStatusNone,
		Containers: []*apicontainer.Container{
			{
				KnownStatusUnsafe: apicontainerstatus.ContainerCreated,
				Essential:         true,
			},
			{
				KnownStatusUnsafe: apicontainerstatus.ContainerStopped,
				Essential:         true,
			},
			{
				KnownStatusUnsafe:       apicontainerstatus.ContainerCreated,
				Essential:               true,
				SteadyStateStatusUnsafe: &resourcesProvisioned,
			},
		},
	}

	newStatus := testTask.updateTaskKnownStatus()
	assert.Equal(t, apitaskstatus.TaskCreated, newStatus)
	assert.Equal(t, apitaskstatus.TaskCreated, testTask.GetKnownStatus())
}

// TestGetEarliestTaskStatusForContainersEmptyTask verifies that
// `getEarliestKnownTaskStatusForContainers` returns TaskStatusNone when invoked on
// a task with no containers
func TestGetEarliestTaskStatusForContainersEmptyTask(t *testing.T) {
	testTask := &Task{}
	assert.Equal(t, testTask.getEarliestKnownTaskStatusForContainers(), apitaskstatus.TaskStatusNone)
}

// TestGetEarliestTaskStatusForContainersWhenKnownStatusIsNotSetForContainers verifies that
// `getEarliestKnownTaskStatusForContainers` returns TaskStatusNone when invoked on
// a task with containers that do not have the `KnownStatusUnsafe` field set
func TestGetEarliestTaskStatusForContainersWhenKnownStatusIsNotSetForContainers(t *testing.T) {
	testTask := &Task{
		KnownStatusUnsafe: apitaskstatus.TaskStatusNone,
		Containers: []*apicontainer.Container{
			{},
			{},
		},
	}
	assert.Equal(t, testTask.getEarliestKnownTaskStatusForContainers(), apitaskstatus.TaskStatusNone)
}

func TestGetEarliestTaskStatusForContainersWhenSteadyStateIsRunning(t *testing.T) {
	testTask := &Task{
		KnownStatusUnsafe: apitaskstatus.TaskStatusNone,
		Containers: []*apicontainer.Container{
			{
				KnownStatusUnsafe: apicontainerstatus.ContainerCreated,
			},
			{
				KnownStatusUnsafe: apicontainerstatus.ContainerRunning,
			},
		},
	}

	// Since a container is still in CREATED state, the earliest known status
	// for the task based on its container statuses must be `apitaskstatus.TaskCreated`
	assert.Equal(t, testTask.getEarliestKnownTaskStatusForContainers(), apitaskstatus.TaskCreated)
	// Ensure that both containers are RUNNING, which means that the earliest known status
	// for the task based on its container statuses must be `apitaskstatus.TaskRunning`
	testTask.Containers[0].SetKnownStatus(apicontainerstatus.ContainerRunning)
	assert.Equal(t, testTask.getEarliestKnownTaskStatusForContainers(), apitaskstatus.TaskRunning)
}

func TestGetEarliestTaskStatusForContainersWhenSteadyStateIsResourceProvisioned(t *testing.T) {
	resourcesProvisioned := apicontainerstatus.ContainerResourcesProvisioned
	testTask := &Task{
		KnownStatusUnsafe: apitaskstatus.TaskStatusNone,
		Containers: []*apicontainer.Container{
			{
				KnownStatusUnsafe: apicontainerstatus.ContainerCreated,
			},
			{
				KnownStatusUnsafe: apicontainerstatus.ContainerRunning,
			},
			{
				KnownStatusUnsafe:       apicontainerstatus.ContainerRunning,
				SteadyStateStatusUnsafe: &resourcesProvisioned,
			},
		},
	}

	// Since a container is still in CREATED state, the earliest known status
	// for the task based on its container statuses must be `apitaskstatus.TaskCreated`
	assert.Equal(t, testTask.getEarliestKnownTaskStatusForContainers(), apitaskstatus.TaskCreated)
	testTask.Containers[0].SetKnownStatus(apicontainerstatus.ContainerRunning)
	// Even if all containers transition to RUNNING, the earliest known status
	// for the task based on its container statuses would still be `apitaskstatus.TaskCreated`
	// as one of the containers has RESOURCES_PROVISIONED as its steady state
	assert.Equal(t, testTask.getEarliestKnownTaskStatusForContainers(), apitaskstatus.TaskCreated)
	// All of the containers in the task have reached their steady state. Ensure
	// that the earliest known status for the task based on its container states
	// is now `apitaskstatus.TaskRunning`
	testTask.Containers[2].SetKnownStatus(apicontainerstatus.ContainerResourcesProvisioned)
	assert.Equal(t, testTask.getEarliestKnownTaskStatusForContainers(), apitaskstatus.TaskRunning)
}

func TestTaskUpdateKnownStatusChecksSteadyStateWhenSetToRunning(t *testing.T) {
	testTask := &Task{
		KnownStatusUnsafe: apitaskstatus.TaskStatusNone,
		Containers: []*apicontainer.Container{
			{
				KnownStatusUnsafe: apicontainerstatus.ContainerCreated,
			},
			{
				KnownStatusUnsafe: apicontainerstatus.ContainerRunning,
			},
			{
				KnownStatusUnsafe: apicontainerstatus.ContainerRunning,
			},
		},
	}

	// One of the containers is in CREATED state, expect task to be updated
	// to apitaskstatus.TaskCreated
	newStatus := testTask.updateTaskKnownStatus()
	assert.Equal(t, apitaskstatus.TaskCreated, newStatus, "Incorrect status returned: %s", newStatus.String())
	assert.Equal(t, apitaskstatus.TaskCreated, testTask.GetKnownStatus())

	// All of the containers are in RUNNING state, expect task to be updated
	// to apitaskstatus.TaskRunning
	testTask.Containers[0].SetKnownStatus(apicontainerstatus.ContainerRunning)
	newStatus = testTask.updateTaskKnownStatus()
	assert.Equal(t, apitaskstatus.TaskRunning, newStatus, "Incorrect status returned: %s", newStatus.String())
	assert.Equal(t, apitaskstatus.TaskRunning, testTask.GetKnownStatus())
}

func TestTaskUpdateKnownStatusChecksSteadyStateWhenSetToResourceProvisioned(t *testing.T) {
	resourcesProvisioned := apicontainerstatus.ContainerResourcesProvisioned
	testTask := &Task{
		KnownStatusUnsafe: apitaskstatus.TaskStatusNone,
		Containers: []*apicontainer.Container{
			{
				KnownStatusUnsafe: apicontainerstatus.ContainerCreated,
				Essential:         true,
			},
			{
				KnownStatusUnsafe: apicontainerstatus.ContainerRunning,
				Essential:         true,
			},
			{
				KnownStatusUnsafe:       apicontainerstatus.ContainerRunning,
				Essential:               true,
				SteadyStateStatusUnsafe: &resourcesProvisioned,
			},
		},
	}

	// One of the containers is in CREATED state, expect task to be updated
	// to apitaskstatus.TaskCreated
	newStatus := testTask.updateTaskKnownStatus()
	assert.Equal(t, apitaskstatus.TaskCreated, newStatus, "Incorrect status returned: %s", newStatus.String())
	assert.Equal(t, apitaskstatus.TaskCreated, testTask.GetKnownStatus())

	// All of the containers are in RUNNING state, but one of the containers
	// has its steady state set to RESOURCES_PROVISIONED, doexpect task to be
	// updated to apitaskstatus.TaskRunning
	testTask.Containers[0].SetKnownStatus(apicontainerstatus.ContainerRunning)
	newStatus = testTask.updateTaskKnownStatus()
	assert.Equal(t, apitaskstatus.TaskStatusNone, newStatus, "Incorrect status returned: %s", newStatus.String())
	assert.Equal(t, apitaskstatus.TaskCreated, testTask.GetKnownStatus())

	// All of the containers have reached their steady states, expect the task
	// to be updated to `apitaskstatus.TaskRunning`
	testTask.Containers[2].SetKnownStatus(apicontainerstatus.ContainerResourcesProvisioned)
	newStatus = testTask.updateTaskKnownStatus()
	assert.Equal(t, apitaskstatus.TaskRunning, newStatus, "Incorrect status returned: %s", newStatus.String())
	assert.Equal(t, apitaskstatus.TaskRunning, testTask.GetKnownStatus())
}

func assertSetStructFieldsEqual(t *testing.T, expected, actual interface{}) {
	for i := 0; i < reflect.TypeOf(expected).NumField(); i++ {
		expectedValue := reflect.ValueOf(expected).Field(i)
		// All the values we actually expect to see are valid and non-nil
		if !expectedValue.IsValid() || ((expectedValue.Kind() == reflect.Map || expectedValue.Kind() == reflect.Slice) && expectedValue.IsNil()) {
			continue
		}
		expectedVal := expectedValue.Interface()
		actualVal := reflect.ValueOf(actual).Field(i).Interface()
		if !reflect.DeepEqual(expectedVal, actualVal) {
			t.Fatalf("Field %v did not match: %v != %v", reflect.TypeOf(expected).Field(i).Name, expectedVal, actualVal)
		}
	}
}

// TestGetIDErrorPaths performs table tests on GetID with erroneous taskARNs
func TestGetIDErrorPaths(t *testing.T) {
	testCases := []struct {
		arn  string
		name string
	}{
		{"", "EmptyString"},
		{"invalidArn", "InvalidARN"},
		{"arn:aws:ecs:region:account-id:task:task-id", "IncorrectSections"},
		{"arn:aws:ecs:region:account-id:task", "IncorrectResouceSections"},
	}

	task := Task{}

	for _, tc := range testCases {
		t.Run(tc.name, func(t *testing.T) {
			task.Arn = tc.arn
			taskID, err := task.GetID()
			assert.Error(t, err, "GetID should return an error")
			assert.Empty(t, taskID, "ID should be empty")
		})
	}
}

// TestGetIDHappyPath validates the happy path of GetID
func TestGetIDHappyPath(t *testing.T) {
	task := Task{
		Arn: "arn:aws:ecs:region:account-id:task/task-id",
	}
	taskID, err := task.GetID()
	assert.NoError(t, err)
	assert.Equal(t, "task-id", taskID)
}

// TestTaskGetENI tests the eni can be correctly acquired by calling GetTaskENI
func TestTaskGetENI(t *testing.T) {
	enisOfTask := &apieni.ENI{
		ID: "id",
	}
	testTask := &Task{
		ENI: enisOfTask,
	}

	eni := testTask.GetTaskENI()
	assert.NotNil(t, eni)
	assert.Equal(t, "id", eni.ID)

	testTask.ENI = nil
	eni = testTask.GetTaskENI()
	assert.Nil(t, eni)
}

// TestTaskFromACSWithOverrides tests the container command is overridden correctly
func TestTaskFromACSWithOverrides(t *testing.T) {
	taskFromACS := ecsacs.Task{
		Arn:           strptr("myArn"),
		DesiredStatus: strptr("RUNNING"),
		Family:        strptr("myFamily"),
		Version:       strptr("1"),
		Containers: []*ecsacs.Container{
			{
				Name: strptr("myName1"),
				MountPoints: []*ecsacs.MountPoint{
					{
						ContainerPath: strptr("volumeContainerPath1"),
						SourceVolume:  strptr("volumeName1"),
					},
				},
				Overrides: strptr(`{"command": ["foo", "bar"]}`),
			},
			{
				Name:    strptr("myName2"),
				Command: []*string{strptr("command")},
				MountPoints: []*ecsacs.MountPoint{
					{
						ContainerPath: strptr("volumeContainerPath2"),
						SourceVolume:  strptr("volumeName2"),
					},
				},
			},
		},
	}

	seqNum := int64(42)
	task, err := TaskFromACS(&taskFromACS, &ecsacs.PayloadMessage{SeqNum: &seqNum})
	assert.Nil(t, err, "Should be able to handle acs task")
	assert.Equal(t, 2, len(task.Containers)) // before PostUnmarshalTask

	assert.Equal(t, task.Containers[0].Command[0], "foo")
	assert.Equal(t, task.Containers[0].Command[1], "bar")
	assert.Equal(t, task.Containers[1].Command[0], "command")
}

// TestSetPullStartedAt tests the task SetPullStartedAt
func TestSetPullStartedAt(t *testing.T) {
	testTask := &Task{}

	t1 := time.Now()
	t2 := t1.Add(1 * time.Second)

	testTask.SetPullStartedAt(t1)
	assert.Equal(t, t1, testTask.GetPullStartedAt(), "first set of pullStartedAt should succeed")

	testTask.SetPullStartedAt(t2)
	assert.Equal(t, t1, testTask.GetPullStartedAt(), "second set of pullStartedAt should have no impact")
}

// TestSetExecutionStoppedAt tests the task SetExecutionStoppedAt
func TestSetExecutionStoppedAt(t *testing.T) {
	testTask := &Task{}

	t1 := time.Now()
	t2 := t1.Add(1 * time.Second)

	testTask.SetExecutionStoppedAt(t1)
	assert.Equal(t, t1, testTask.GetExecutionStoppedAt(), "first set of executionStoppedAt should succeed")

	testTask.SetExecutionStoppedAt(t2)
	assert.Equal(t, t1, testTask.GetExecutionStoppedAt(), "second set of executionStoppedAt should have no impact")
}

func TestApplyExecutionRoleLogsAuthSet(t *testing.T) {
	ctrl := gomock.NewController(t)
	defer ctrl.Finish()
	credentialsManager := mock_credentials.NewMockManager(ctrl)

	credentialsIDInTask := "credsid"
	expectedEndpoint := "/v2/credentials/" + credentialsIDInTask

	rawHostConfigInput := docker.HostConfig{
		LogConfig: docker.LogConfig{
			Type:   "foo",
			Config: map[string]string{"foo": "bar"},
		},
	}

	rawHostConfig, err := json.Marshal(&rawHostConfigInput)
	if err != nil {
		t.Fatal(err)
	}

	task := &Task{
		Arn:     "arn:aws:ecs:us-east-1:012345678910:task/c09f0188-7f87-4b0f-bfc3-16296622b6fe",
		Family:  "testFamily",
		Version: "1",
		Containers: []*apicontainer.Container{
			{
				Name: "c1",
				DockerConfig: apicontainer.DockerConfig{
					HostConfig: strptr(string(rawHostConfig)),
				},
			},
		},
		ExecutionCredentialsID: credentialsIDInTask,
	}

	taskCredentials := credentials.TaskIAMRoleCredentials{
		IAMRoleCredentials: credentials.IAMRoleCredentials{CredentialsID: "credsid"},
	}
	credentialsManager.EXPECT().GetTaskCredentials(credentialsIDInTask).Return(taskCredentials, true)
	task.initializeCredentialsEndpoint(credentialsManager)

	config, err := task.DockerHostConfig(task.Containers[0], dockerMap(task), defaultDockerClientAPIVersion)
	assert.Nil(t, err)

	err = task.ApplyExecutionRoleLogsAuth(config, credentialsManager)
	assert.Nil(t, err)

	endpoint, ok := config.LogConfig.Config["awslogs-credentials-endpoint"]
	assert.True(t, ok)
	assert.Equal(t, expectedEndpoint, endpoint)
}

func TestApplyExecutionRoleLogsAuthFailEmptyCredentialsID(t *testing.T) {
	ctrl := gomock.NewController(t)
	defer ctrl.Finish()
	credentialsManager := mock_credentials.NewMockManager(ctrl)

	rawHostConfigInput := docker.HostConfig{
		LogConfig: docker.LogConfig{
			Type:   "foo",
			Config: map[string]string{"foo": "bar"},
		},
	}

	rawHostConfig, err := json.Marshal(&rawHostConfigInput)
	if err != nil {
		t.Fatal(err)
	}

	task := &Task{
		Arn:     "arn:aws:ecs:us-east-1:012345678910:task/c09f0188-7f87-4b0f-bfc3-16296622b6fe",
		Family:  "testFamily",
		Version: "1",
		Containers: []*apicontainer.Container{
			{
				Name: "c1",
				DockerConfig: apicontainer.DockerConfig{
					HostConfig: strptr(string(rawHostConfig)),
				},
			},
		},
	}

	task.initializeCredentialsEndpoint(credentialsManager)

	config, err := task.DockerHostConfig(task.Containers[0], dockerMap(task), defaultDockerClientAPIVersion)
	assert.Nil(t, err)

	err = task.ApplyExecutionRoleLogsAuth(config, credentialsManager)
	assert.Error(t, err)
}

func TestApplyExecutionRoleLogsAuthFailNoCredentialsForTask(t *testing.T) {
	ctrl := gomock.NewController(t)
	defer ctrl.Finish()
	credentialsManager := mock_credentials.NewMockManager(ctrl)

	credentialsIDInTask := "credsid"

	rawHostConfigInput := docker.HostConfig{
		LogConfig: docker.LogConfig{
			Type:   "foo",
			Config: map[string]string{"foo": "bar"},
		},
	}

	rawHostConfig, err := json.Marshal(&rawHostConfigInput)
	if err != nil {
		t.Fatal(err)
	}

	task := &Task{
		Arn:     "arn:aws:ecs:us-east-1:012345678910:task/c09f0188-7f87-4b0f-bfc3-16296622b6fe",
		Family:  "testFamily",
		Version: "1",
		Containers: []*apicontainer.Container{
			{
				Name: "c1",
				DockerConfig: apicontainer.DockerConfig{
					HostConfig: strptr(string(rawHostConfig)),
				},
			},
		},
		ExecutionCredentialsID: credentialsIDInTask,
	}

	credentialsManager.EXPECT().GetTaskCredentials(credentialsIDInTask).Return(credentials.TaskIAMRoleCredentials{}, false)
	task.initializeCredentialsEndpoint(credentialsManager)

	config, err := task.DockerHostConfig(task.Containers[0], dockerMap(task), defaultDockerClientAPIVersion)
	assert.Error(t, err)

	err = task.ApplyExecutionRoleLogsAuth(config, credentialsManager)
	assert.Error(t, err)
}

// TestSetMinimumMemoryLimit ensures that we set the correct minimum memory limit when the limit is too low
func TestSetMinimumMemoryLimit(t *testing.T) {
	testTask := &Task{
		Containers: []*apicontainer.Container{
			{
				Name:   "c1",
				Memory: uint(1),
			},
		},
	}

	hostconfig, err := testTask.DockerHostConfig(testTask.Containers[0], dockerMap(testTask), defaultDockerClientAPIVersion)
	assert.Nil(t, err)

	config, cerr := testTask.DockerConfig(testTask.Containers[0], defaultDockerClientAPIVersion)
	assert.Nil(t, cerr)

	assert.Equal(t, int64(apicontainer.DockerContainerMinimumMemoryInBytes), config.Memory)
	assert.Empty(t, hostconfig.Memory)

	hostconfig, err = testTask.DockerHostConfig(testTask.Containers[0], dockerMap(testTask), dockerclient.Version_1_18)
	assert.Nil(t, err)

	config, cerr = testTask.DockerConfig(testTask.Containers[0], dockerclient.Version_1_18)
	assert.Nil(t, err)
	assert.Equal(t, int64(apicontainer.DockerContainerMinimumMemoryInBytes), hostconfig.Memory)
	assert.Empty(t, config.Memory)
}

// TestContainerHealthConfig tests that we set the correct container health check config
func TestContainerHealthConfig(t *testing.T) {
	testTask := &Task{
		Containers: []*apicontainer.Container{
			{
				Name:            "c1",
				HealthCheckType: apicontainer.DockerHealthCheckType,
				DockerConfig: apicontainer.DockerConfig{
					Config: aws.String(`{
						"HealthCheck":{
							"Test":["command"],
							"Interval":5000000000,
							"Timeout":4000000000,
							"StartPeriod":60000000000,
							"Retries":5}
					}`),
				},
			},
		},
	}

	config, err := testTask.DockerConfig(testTask.Containers[0], defaultDockerClientAPIVersion)
	assert.Nil(t, err)
	require.NotNil(t, config.Healthcheck, "health config was not set in docker config")
	assert.Equal(t, config.Healthcheck.Test, []string{"command"})
	assert.Equal(t, config.Healthcheck.Retries, 5)
	assert.Equal(t, config.Healthcheck.Interval, 5*time.Second)
	assert.Equal(t, config.Healthcheck.Timeout, 4*time.Second)
	assert.Equal(t, config.Healthcheck.StartPeriod, 1*time.Minute)
}

func TestRecordExecutionStoppedAt(t *testing.T) {
	testCases := []struct {
		essential             bool
		status                apicontainerstatus.ContainerStatus
		executionStoppedAtSet bool
		msg                   string
	}{
		{
			essential:             true,
			status:                apicontainerstatus.ContainerStopped,
			executionStoppedAtSet: true,
			msg: "essential container stopped should have executionStoppedAt set",
		},
		{
			essential:             false,
			status:                apicontainerstatus.ContainerStopped,
			executionStoppedAtSet: false,
			msg: "non essential container stopped should not cause executionStoppedAt set",
		},
		{
			essential:             true,
			status:                apicontainerstatus.ContainerRunning,
			executionStoppedAtSet: false,
			msg: "essential non-stop status change should not cause executionStoppedAt set",
		},
	}

	for _, tc := range testCases {
		t.Run(fmt.Sprintf("Container status: %s, essential: %v, executionStoppedAt should be set: %v", tc.status, tc.essential, tc.executionStoppedAtSet), func(t *testing.T) {
			task := &Task{}
			task.RecordExecutionStoppedAt(&apicontainer.Container{
				Essential:         tc.essential,
				KnownStatusUnsafe: tc.status,
			})
			assert.Equal(t, !tc.executionStoppedAtSet, task.GetExecutionStoppedAt().IsZero(), tc.msg)
		})
	}
}

func TestMarshalUnmarshalTaskASMResource(t *testing.T) {

	expectedCredentialsParameter := "secret-id"
	expectedRegion := "us-west-2"
	expectedExecutionCredentialsID := "credsid"

	task := &Task{
		Arn:                "test",
		ResourcesMapUnsafe: make(map[string][]taskresource.TaskResource),
		Containers: []*apicontainer.Container{
			{
				Name:  "myName",
				Image: "image:tag",
				RegistryAuthentication: &apicontainer.RegistryAuthenticationData{
					Type: "asm",
					ASMAuthData: &apicontainer.ASMAuthData{
						CredentialsParameter: expectedCredentialsParameter,
						Region:               expectedRegion,
					},
				},
			},
		},
	}

	ctrl := gomock.NewController(t)
	defer ctrl.Finish()

	asmClientCreator := mock_factory.NewMockClientCreator(ctrl)
	credentialsManager := mock_credentials.NewMockManager(ctrl)

	// create asm auth resource
	res := asmauth.NewASMAuthResource(
		task.Arn,
		task.getAllASMAuthDataRequirements(),
		expectedExecutionCredentialsID,
		credentialsManager,
		asmClientCreator)
	res.SetKnownStatus(resourcestatus.ResourceRemoved)

	// add asm auth resource to task
	task.AddResource(asmauth.ResourceName, res)

	// validate asm auth resource
	resource, ok := task.getASMAuthResource()
	assert.True(t, ok)
	asmResource := resource[0].(*asmauth.ASMAuthResource)
	req := asmResource.GetRequiredASMResources()

	assert.Equal(t, resourcestatus.ResourceRemoved, asmResource.GetKnownStatus())
	assert.Equal(t, expectedExecutionCredentialsID, asmResource.GetExecutionCredentialsID())
	assert.Equal(t, expectedCredentialsParameter, req[0].CredentialsParameter)
	assert.Equal(t, expectedRegion, req[0].Region)

	// marshal and unmarshal task
	marshal, err := json.Marshal(task)
	assert.NoError(t, err)

	var otask Task
	err = json.Unmarshal(marshal, &otask)
	assert.NoError(t, err)

	// validate asm auth resource
	oresource, ok := otask.getASMAuthResource()
	assert.True(t, ok)
	oasmResource := oresource[0].(*asmauth.ASMAuthResource)
	oreq := oasmResource.GetRequiredASMResources()

	assert.Equal(t, resourcestatus.ResourceRemoved, oasmResource.GetKnownStatus())
	assert.Equal(t, expectedExecutionCredentialsID, oasmResource.GetExecutionCredentialsID())
	assert.Equal(t, expectedCredentialsParameter, oreq[0].CredentialsParameter)
	assert.Equal(t, expectedRegion, oreq[0].Region)
}

func TestSetTerminalReason(t *testing.T) {

	expectedTerminalReason := "failed to provison resource"
	overrideTerminalReason := "should not override terminal reason"

	task := &Task{}

	// set terminal reason string
	task.SetTerminalReason(expectedTerminalReason)
	assert.Equal(t, expectedTerminalReason, task.GetTerminalReason())

	// try to override terminal reason string, should not overwrite
	task.SetTerminalReason(overrideTerminalReason)
	assert.Equal(t, expectedTerminalReason, task.GetTerminalReason())
}

func TestPopulateASMAuthData(t *testing.T) {
	expectedUsername := "username"
	expectedPassword := "password"

	credentialsParameter := "secret-id"
	region := "us-west-2"

	credentialsID := "execution role"
	accessKeyID := "akid"
	secretAccessKey := "sakid"
	sessionToken := "token"
	executionRoleCredentials := credentials.IAMRoleCredentials{
		CredentialsID:   credentialsID,
		AccessKeyID:     accessKeyID,
		SecretAccessKey: secretAccessKey,
		SessionToken:    sessionToken,
	}

	container := &apicontainer.Container{
		Name:  "myName",
		Image: "image:tag",
		RegistryAuthentication: &apicontainer.RegistryAuthenticationData{
			Type: "asm",
			ASMAuthData: &apicontainer.ASMAuthData{
				CredentialsParameter: credentialsParameter,
				Region:               region,
			},
		},
	}

	task := &Task{
		Arn:                "test",
		ResourcesMapUnsafe: make(map[string][]taskresource.TaskResource),
		Containers:         []*apicontainer.Container{container},
	}

	ctrl := gomock.NewController(t)
	defer ctrl.Finish()

	credentialsManager := mock_credentials.NewMockManager(ctrl)
	asmClientCreator := mock_factory.NewMockClientCreator(ctrl)
	mockASMClient := mock_secretsmanageriface.NewMockSecretsManagerAPI(ctrl)

	// returned asm data
	asmAuthDataBytes, _ := json.Marshal(&asm.AuthDataValue{
		Username: aws.String(expectedUsername),
		Password: aws.String(expectedPassword),
	})
	asmAuthDataVal := string(asmAuthDataBytes)
	asmSecretValue := &secretsmanager.GetSecretValueOutput{
		SecretString: aws.String(asmAuthDataVal),
	}

	// create asm auth resource
	asmRes := asmauth.NewASMAuthResource(
		task.Arn,
		task.getAllASMAuthDataRequirements(),
		credentialsID,
		credentialsManager,
		asmClientCreator)

	// add asm auth resource to task
	task.AddResource(asmauth.ResourceName, asmRes)

	gomock.InOrder(
		credentialsManager.EXPECT().GetTaskCredentials(credentialsID).Return(
			credentials.TaskIAMRoleCredentials{
				ARN:                "",
				IAMRoleCredentials: executionRoleCredentials,
			}, true),
		asmClientCreator.EXPECT().NewASMClient(region, executionRoleCredentials).Return(mockASMClient),
		mockASMClient.EXPECT().GetSecretValue(gomock.Any()).Return(asmSecretValue, nil),
	)

	// create resource
	err := asmRes.Create()
	require.NoError(t, err)

	err = task.PopulateASMAuthData(container)
	assert.NoError(t, err)

	dac := container.RegistryAuthentication.ASMAuthData.GetDockerAuthConfig()
	assert.Equal(t, expectedUsername, dac.Username)
	assert.Equal(t, expectedPassword, dac.Password)
}

func TestPopulateASMAuthDataNoASMResource(t *testing.T) {

	credentialsParameter := "secret-id"
	region := "us-west-2"

	container := &apicontainer.Container{
		Name:  "myName",
		Image: "image:tag",
		RegistryAuthentication: &apicontainer.RegistryAuthenticationData{
			Type: "asm",
			ASMAuthData: &apicontainer.ASMAuthData{
				CredentialsParameter: credentialsParameter,
				Region:               region,
			},
		},
	}

	task := &Task{
		Arn:                "test",
		ResourcesMapUnsafe: make(map[string][]taskresource.TaskResource),
		Containers:         []*apicontainer.Container{container},
	}

	// asm resource not added to task, call returns error
	err := task.PopulateASMAuthData(container)
	assert.Error(t, err)

}

func TestPopulateASMAuthDataNoDockerAuthConfig(t *testing.T) {
	credentialsParameter := "secret-id"
	region := "us-west-2"
	credentialsID := "execution role"

	container := &apicontainer.Container{
		Name:  "myName",
		Image: "image:tag",
		RegistryAuthentication: &apicontainer.RegistryAuthenticationData{
			Type: "asm",
			ASMAuthData: &apicontainer.ASMAuthData{
				CredentialsParameter: credentialsParameter,
				Region:               region,
			},
		},
	}

	task := &Task{
		Arn:                "test",
		ResourcesMapUnsafe: make(map[string][]taskresource.TaskResource),
		Containers:         []*apicontainer.Container{container},
	}

	ctrl := gomock.NewController(t)
	defer ctrl.Finish()

	credentialsManager := mock_credentials.NewMockManager(ctrl)
	asmClientCreator := mock_factory.NewMockClientCreator(ctrl)
	//mockASMClient := mock_secretsmanageriface.NewMockSecretsManagerAPI(ctrl)

	// create asm auth resource
	asmRes := asmauth.NewASMAuthResource(
		task.Arn,
		task.getAllASMAuthDataRequirements(),
		credentialsID,
		credentialsManager,
		asmClientCreator)

	// add asm auth resource to task
	task.AddResource(asmauth.ResourceName, asmRes)

	// asm resource does not return docker auth config, call returns error
	err := task.PopulateASMAuthData(container)
	assert.Error(t, err)
}

func TestPostUnmarshalTaskASMDockerAuth(t *testing.T) {
	credentialsParameter := "secret-id"
	region := "us-west-2"

	container := &apicontainer.Container{
		Name:  "myName",
		Image: "image:tag",
		RegistryAuthentication: &apicontainer.RegistryAuthenticationData{
			Type: "asm",
			ASMAuthData: &apicontainer.ASMAuthData{
				CredentialsParameter: credentialsParameter,
				Region:               region,
			},
		},
		TransitionDependenciesMap: make(map[apicontainerstatus.ContainerStatus]apicontainer.TransitionDependencySet),
	}

	task := &Task{
		Arn:                "test",
		ResourcesMapUnsafe: make(map[string][]taskresource.TaskResource),
		Containers:         []*apicontainer.Container{container},
	}

	ctrl := gomock.NewController(t)
	defer ctrl.Finish()

	cfg := &config.Config{}
	credentialsManager := mock_credentials.NewMockManager(ctrl)
	asmClientCreator := mock_factory.NewMockClientCreator(ctrl)

	resFields := &taskresource.ResourceFields{
		ResourceFieldsCommon: &taskresource.ResourceFieldsCommon{
			ASMClientCreator:   asmClientCreator,
			CredentialsManager: credentialsManager,
		},
	}

	err := task.PostUnmarshalTask(cfg, credentialsManager, resFields, nil, nil)
	assert.NoError(t, err)
}<|MERGE_RESOLUTION|>--- conflicted
+++ resolved
@@ -573,9 +573,6 @@
 	assert.Equal(t, DockerVolumeType, taskVol.Type)
 }
 
-<<<<<<< HEAD
-func TestPostUnmarshalTaskWithLocalVolumes(t *testing.T) {
-=======
 func TestInitializeContainersV3MetadataEndpoint(t *testing.T) {
 	task := Task{
 		Containers: []*apicontainer.Container{
@@ -595,8 +592,7 @@
 		fmt.Sprintf(apicontainer.MetadataURIFormat, "new-uuid"))
 }
 
-func TestPostUnmarshalTaskWithEmptyVolumes(t *testing.T) {
->>>>>>> 6d70cca4
+func TestPostUnmarshalTaskWithLocalVolumes(t *testing.T) {
 	// Constants used here are defined in task_unix_test.go and task_windows_test.go
 	taskFromACS := ecsacs.Task{
 		Arn:           strptr("myArn"),

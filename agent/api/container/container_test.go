// +build unit

// Copyright 2014-2018 Amazon.com, Inc. or its affiliates. All Rights Reserved.
//
// Licensed under the Apache License, Version 2.0 (the "License"). You may
// not use this file except in compliance with the License. A copy of the
// License is located at
//
//	http://aws.amazon.com/apache2.0/
//
// or in the "license" file accompanying this file. This file is distributed
// on an "AS IS" BASIS, WITHOUT WARRANTIES OR CONDITIONS OF ANY KIND, either
// express or implied. See the License for the specific language governing
// permissions and limitations under the License.

package container

import (
	"fmt"
	"reflect"
	"testing"
	"time"

	apicontainerstatus "github.com/aws/amazon-ecs-agent/agent/api/container/status"
	resourcestatus "github.com/aws/amazon-ecs-agent/agent/taskresource/status"

	"github.com/aws/amazon-ecs-agent/agent/utils"
	dockercontainer "github.com/docker/docker/api/types/container"
	"github.com/stretchr/testify/assert"
)

type configPair struct {
	Container  *Container
	Config     *dockercontainer.Config
	HostConfig *dockercontainer.HostConfig
}

func (pair configPair) Equal() bool {
	conf := pair.Config
	cont := pair.Container
	hostConf := pair.HostConfig

	if (hostConf.Memory / 1024 / 1024) != int64(cont.Memory) {
		return false
	}
	if hostConf.CPUShares != int64(cont.CPU) {
		return false
	}
	if conf.Image != cont.Image {
		return false
	}
	if cont.EntryPoint == nil && !utils.StrSliceEqual(conf.Entrypoint, []string{}) {
		return false
	}
	if cont.EntryPoint != nil && !utils.StrSliceEqual(conf.Entrypoint, *cont.EntryPoint) {
		return false
	}
	if !utils.StrSliceEqual(cont.Command, conf.Cmd) {
		return false
	}
	// TODO, Volumes, VolumesFrom, ExposedPorts

	return true
}

func TestGetSteadyStateStatusReturnsRunningByDefault(t *testing.T) {
	container := &Container{}
	assert.Equal(t, container.GetSteadyStateStatus(), apicontainerstatus.ContainerRunning)
}

func TestIsKnownSteadyState(t *testing.T) {
	// This creates a container with `iota` ContainerStatus (NONE)
	container := &Container{}
	assert.False(t, container.IsKnownSteadyState())
	// Transition container to PULLED, still not in steady state
	container.SetKnownStatus(apicontainerstatus.ContainerPulled)
	assert.False(t, container.IsKnownSteadyState())
	// Transition container to CREATED, still not in steady state
	container.SetKnownStatus(apicontainerstatus.ContainerCreated)
	assert.False(t, container.IsKnownSteadyState())
	// Transition container to RUNNING, now we're in steady state
	container.SetKnownStatus(apicontainerstatus.ContainerRunning)
	assert.True(t, container.IsKnownSteadyState())
	// Now, set steady state to RESOURCES_PROVISIONED
	resourcesProvisioned := apicontainerstatus.ContainerResourcesProvisioned
	container.SteadyStateStatusUnsafe = &resourcesProvisioned
	// Container is not in steady state anymore
	assert.False(t, container.IsKnownSteadyState())
	// Transition container to RESOURCES_PROVISIONED, we're in
	// steady state again
	container.SetKnownStatus(apicontainerstatus.ContainerResourcesProvisioned)
	assert.True(t, container.IsKnownSteadyState())
}

func TestGetNextStateProgression(t *testing.T) {
	// This creates a container with `iota` ContainerStatus (NONE)
	container := &Container{}
	// NONE should transition to PULLED
	assert.Equal(t, container.GetNextKnownStateProgression(), apicontainerstatus.ContainerPulled)
	container.SetKnownStatus(apicontainerstatus.ContainerPulled)
	// PULLED should transition to CREATED
	assert.Equal(t, container.GetNextKnownStateProgression(), apicontainerstatus.ContainerCreated)
	container.SetKnownStatus(apicontainerstatus.ContainerCreated)
	// CREATED should transition to RUNNING
	assert.Equal(t, container.GetNextKnownStateProgression(), apicontainerstatus.ContainerRunning)
	container.SetKnownStatus(apicontainerstatus.ContainerRunning)
	// RUNNING should transition to STOPPED
	assert.Equal(t, container.GetNextKnownStateProgression(), apicontainerstatus.ContainerStopped)

	resourcesProvisioned := apicontainerstatus.ContainerResourcesProvisioned
	container.SteadyStateStatusUnsafe = &resourcesProvisioned
	// Set steady state to RESOURCES_PROVISIONED
	// RUNNING should transition to RESOURCES_PROVISIONED based on steady state
	assert.Equal(t, container.GetNextKnownStateProgression(), apicontainerstatus.ContainerResourcesProvisioned)
	container.SetKnownStatus(apicontainerstatus.ContainerResourcesProvisioned)
	assert.Equal(t, container.GetNextKnownStateProgression(), apicontainerstatus.ContainerStopped)
}

func TestIsInternal(t *testing.T) {
	testCases := []struct {
		container *Container
		internal  bool
	}{
		{&Container{}, false},
		{&Container{Type: ContainerNormal}, false},
		{&Container{Type: ContainerCNIPause}, true},
		{&Container{Type: ContainerEmptyHostVolume}, true},
		{&Container{Type: ContainerNamespacePause}, true},
	}

	for _, tc := range testCases {
		t.Run(fmt.Sprintf("IsInternal shoukd return %t for %s", tc.internal, tc.container.String()),
			func(t *testing.T) {
				assert.Equal(t, tc.internal, tc.container.IsInternal())
			})
	}
}

// TestSetupExecutionRoleFlag tests whether or not the container appropriately
//sets the flag for using execution roles
func TestSetupExecutionRoleFlag(t *testing.T) {
	testCases := []struct {
		container *Container
		result    bool
		msg       string
	}{
		{&Container{}, false, "the container does not use ECR, so it should not require credentials"},
		{
			&Container{
				RegistryAuthentication: &RegistryAuthenticationData{Type: "non-ecr"},
			},
			false,
			"the container does not use ECR, so it should not require credentials",
		},
		{
			&Container{
				RegistryAuthentication: &RegistryAuthenticationData{Type: "ecr"},
			},
			false, "the container uses ECR, but it does not require execution role credentials",
		},
		{
			&Container{
				RegistryAuthentication: &RegistryAuthenticationData{
					Type: "ecr",
					ECRAuthData: &ECRAuthData{
						UseExecutionRole: true,
					},
				},
			},
			true,
			"the container uses ECR and require execution role credentials",
		},
	}

	for _, testCase := range testCases {
		t.Run(fmt.Sprintf("Container: %s", testCase.container.String()), func(t *testing.T) {
			assert.Equal(t, testCase.result, testCase.container.ShouldPullWithExecutionRole(), testCase.msg)
		})
	}
}

func TestSetHealthStatus(t *testing.T) {
	container := Container{}

	// set the container status to be healthy
	container.SetHealthStatus(HealthStatus{Status: apicontainerstatus.ContainerHealthy, Output: "test"})
	health := container.GetHealthStatus()
	assert.Equal(t, health.Status, apicontainerstatus.ContainerHealthy)
	assert.Equal(t, health.Output, "test")
	assert.NotEmpty(t, health.Since)

	// set the health status again shouldn't update the timestamp
	container.SetHealthStatus(HealthStatus{Status: apicontainerstatus.ContainerHealthy})
	health2 := container.GetHealthStatus()
	assert.Equal(t, health2.Status, apicontainerstatus.ContainerHealthy)
	assert.Equal(t, health2.Since, health.Since)

	// the sleep is to ensure the different of the two timestamp returned by time.Now()
	// is big enough to pass asser.NotEqual
	time.Sleep(10 * time.Millisecond)
	// change the container health status
	container.SetHealthStatus(HealthStatus{Status: apicontainerstatus.ContainerUnhealthy, ExitCode: 1})
	health3 := container.GetHealthStatus()
	assert.Equal(t, health3.Status, apicontainerstatus.ContainerUnhealthy)
	assert.Equal(t, health3.ExitCode, 1)
	assert.NotEqual(t, health3.Since, health2.Since)
}

func TestHealthStatusShouldBeReported(t *testing.T) {
	container := Container{}
	assert.False(t, container.HealthStatusShouldBeReported(), "Health status of container that does not have HealthCheckType set should not be reported")
	container.HealthCheckType = DockerHealthCheckType
	assert.True(t, container.HealthStatusShouldBeReported(), "Health status of container that has docker HealthCheckType set should be reported")
	container.HealthCheckType = "unknown"
	assert.False(t, container.HealthStatusShouldBeReported(), "Health status of container that has non-docker HealthCheckType set should not be reported")
}

func TestBuildContainerDependency(t *testing.T) {
	container := Container{TransitionDependenciesMap: make(map[apicontainerstatus.ContainerStatus]TransitionDependencySet)}
	depContName := "dep"
	container.BuildContainerDependency(depContName, apicontainerstatus.ContainerRunning, apicontainerstatus.ContainerRunning)
	assert.NotNil(t, container.TransitionDependenciesMap)
	contDep := container.TransitionDependenciesMap[apicontainerstatus.ContainerRunning].ContainerDependencies
	assert.Len(t, container.TransitionDependenciesMap, 1)
	assert.Len(t, contDep, 1)
	assert.Equal(t, contDep[0].ContainerName, depContName)
	assert.Equal(t, contDep[0].SatisfiedStatus, apicontainerstatus.ContainerRunning)
}

func TestBuildResourceDependency(t *testing.T) {
	container := Container{TransitionDependenciesMap: make(map[apicontainerstatus.ContainerStatus]TransitionDependencySet)}
	depResourceName := "cgroup"

	container.BuildResourceDependency(depResourceName, resourcestatus.ResourceStatus(1), apicontainerstatus.ContainerRunning)

	assert.NotNil(t, container.TransitionDependenciesMap)
	resourceDep := container.TransitionDependenciesMap[apicontainerstatus.ContainerRunning].ResourceDependencies
	assert.Len(t, container.TransitionDependenciesMap, 1)
	assert.Len(t, resourceDep, 1)
	assert.Equal(t, depResourceName, resourceDep[0].Name)
	assert.Equal(t, resourcestatus.ResourceStatus(1), resourceDep[0].GetRequiredStatus())
}

func TestShouldPullWithASMAuth(t *testing.T) {
	container := Container{
		Name:  "myName",
		Image: "image:tag",
		RegistryAuthentication: &RegistryAuthenticationData{
			Type: "asm",
			ASMAuthData: &ASMAuthData{
				CredentialsParameter: "secret-id",
				Region:               "region",
			},
		},
	}

	assert.True(t, container.ShouldPullWithASMAuth())
}

func TestInjectV3MetadataEndpoint(t *testing.T) {
	container := Container{
		V3EndpointID: "myV3EndpointID",
	}

	container.InjectV3MetadataEndpoint()

	assert.NotNil(t, container.Environment)
	assert.Equal(t, container.Environment[MetadataURIEnvironmentVariableName],
		fmt.Sprintf(MetadataURIFormat, "myV3EndpointID"))
}

func TestShouldCreateWithSSMSecret(t *testing.T) {
	cases := []struct {
		in  Container
		out bool
	}{
		{Container{
			Name:  "myName",
			Image: "image:tag",
			Secrets: []Secret{
				Secret{
					Provider:  "ssm",
					Name:      "secret",
					ValueFrom: "/test/secretName",
				}},
		}, true},
		{Container{
			Name:    "myName",
			Image:   "image:tag",
			Secrets: nil,
		}, false},
		{Container{
			Name:  "myName",
			Image: "image:tag",
			Secrets: []Secret{
				Secret{
					Provider:  "asm",
					Name:      "secret",
					ValueFrom: "/test/secretName",
				}},
		}, false},
	}

	for _, test := range cases {
		container := test.in
		assert.Equal(t, test.out, container.ShouldCreateWithSSMSecret())
	}
}

func TestMergeEnvironmentVariables(t *testing.T) {
	cases := []struct {
		Name                   string
		InContainerEnvironment map[string]string
		InEnvVarMap            map[string]string
		OutEnvVarMap           map[string]string
	}{
		{
			Name: "merge single item",
			InContainerEnvironment: map[string]string{
				"CONFIG1": "config1"},
			InEnvVarMap: map[string]string{
				"SECRET1": "secret1"},
			OutEnvVarMap: map[string]string{
				"CONFIG1": "config1",
				"SECRET1": "secret1",
			},
		},

		{
			Name:                   "merge single item to nil container env var map",
			InContainerEnvironment: nil,
			InEnvVarMap: map[string]string{
				"SECRET1": "secret1"},
			OutEnvVarMap: map[string]string{
				"SECRET1": "secret1",
			},
		},

		{
			Name: "merge zero items to existing container env var map",
			InContainerEnvironment: map[string]string{
				"CONFIG1": "config1"},
			InEnvVarMap: map[string]string{},
			OutEnvVarMap: map[string]string{
				"CONFIG1": "config1",
			},
		},

		{
			Name: "merge nil to existing container env var map",
			InContainerEnvironment: map[string]string{
				"CONFIG1": "config1"},
			InEnvVarMap: nil,
			OutEnvVarMap: map[string]string{
				"CONFIG1": "config1",
			},
		},

		{
			Name:                   "merge nil to nil container env var map",
			InContainerEnvironment: nil,
			InEnvVarMap:            nil,
			OutEnvVarMap:           map[string]string{},
		},
	}

	for _, c := range cases {
		t.Run(c.Name, func(t *testing.T) {
			container := Container{
				Environment: c.InContainerEnvironment,
			}

			container.MergeEnvironmentVariables(c.InEnvVarMap)
			mapEq := reflect.DeepEqual(c.OutEnvVarMap, container.Environment)
			assert.True(t, mapEq)
		})
	}
}

func TestShouldCreateWithASMSecret(t *testing.T) {
	cases := []struct {
		in  Container
		out bool
	}{
		{Container{
			Name:  "myName",
			Image: "image:tag",
			Secrets: []Secret{
				Secret{
					Provider:  "asm",
					Name:      "secret",
					ValueFrom: "/test/secretName",
				}},
		}, true},
		{Container{
			Name:    "myName",
			Image:   "image:tag",
			Secrets: nil,
		}, false},
		{Container{
			Name:  "myName",
			Image: "image:tag",
			Secrets: []Secret{
				Secret{
					Provider:  "ssm",
					Name:      "secret",
					ValueFrom: "/test/secretName",
				}},
		}, false},
	}

	for _, test := range cases {
		container := test.in
		assert.Equal(t, test.out, container.ShouldCreateWithASMSecret())
	}
}

func TestHasSecret(t *testing.T) {
	isEnvOrLogDriverSecret := func(s Secret) bool {
		return s.Type == SecretTypeEnv || s.Target == SecretTargetLogDriver
	}
	isSSMLogDriverSecret := func(s Secret) bool {
		return s.Provider == SecretProviderSSM && s.Target == SecretTargetLogDriver
	}

	testCases := []struct {
		name    string
		f       func(s Secret) bool
		secrets []Secret
		res     bool
	}{
		{
			name: "test env secret",
			f:    isEnvOrLogDriverSecret,
			secrets: []Secret{
				{
					Provider:  "asm",
					Name:      "secret",
					Type:      "ENVIRONMENT_VARIABLE",
					ValueFrom: "/test/secretName",
				}},
			res: true,
		},
		{
			name: "test no secret",
			f:    isEnvOrLogDriverSecret,
		},
		{
			name: "test mount point secret",
			f:    isEnvOrLogDriverSecret,
			secrets: []Secret{
				{
					Provider:  "asm",
					Name:      "secret",
					Type:      "MOUNT_POINT",
					ValueFrom: "/test/secretName",
				}},
			res: false,
		},
		{
			name: "test log driver secret",
			f:    isEnvOrLogDriverSecret,
			secrets: []Secret{
				{
					Provider:  "asm",
					Name:      "splunk-token",
					ValueFrom: "/test/secretName",
					Target:    "LOG_DRIVER",
				}},
			res: true,
		},
		{
			name: "test secret provider ssm",
			f:    isSSMLogDriverSecret,
			secrets: []Secret{
				{
					Name:     "secret",
					Provider: SecretProviderSSM,
					Target:   SecretTargetLogDriver,
				},
			},
			res: true,
		},
		{
			name: "test wrong secret provider",
			f:    isSSMLogDriverSecret,
			secrets: []Secret{
				{
					Name:     "secret",
					Provider: "dummy",
					Target:   SecretTargetLogDriver,
				},
			},
			res: false,
		},
	}

	for _, tc := range testCases {
		t.Run(tc.name, func(t *testing.T) {
			c := &Container{
				Name:    "c",
				Secrets: tc.secrets,
			}

			assert.Equal(t, tc.res, c.HasSecret(tc.f))
		})
	}
}

func TestPerContainerTimeouts(t *testing.T) {
	timeout := uint(10)
	expectedTimeout := time.Duration(timeout) * time.Second

	container := Container{
		StartTimeout: timeout,
		StopTimeout:  timeout,
	}

	assert.Equal(t, container.GetStartTimeout(), expectedTimeout)
	assert.Equal(t, container.GetStopTimeout(), expectedTimeout)
}

<<<<<<< HEAD
func TestDependsOnContainer(t *testing.T) {
	testCases := []struct {
		name          string
		container     *Container
		dependsOnName string
		dependsOn     bool
	}{
		{
			name: "test DependsOnContainer positive case",
			container: &Container{
				Name: "container1",
				DependsOnUnsafe: []DependsOn{
					{
						ContainerName: "container2",
						Condition:     "START",
					},
				},
			},
			dependsOnName: "container2",
			dependsOn:     true,
		},
		{
			name: "test DependsOnContainer negative case",
			container: &Container{
				Name: "container1",
				DependsOnUnsafe: []DependsOn{
					{
						ContainerName: "container2",
						Condition:     "START",
					},
				},
			},
			dependsOnName: "container0",
			dependsOn:     false,
		},
	}

	for _, tc := range testCases {
		t.Run(tc.name, func(t *testing.T) {
			assert.Equal(t, tc.dependsOn, tc.container.DependsOnContainer(tc.dependsOnName))
		})
	}
}

func TestAddContainerDependency(t *testing.T) {
	container := &Container{
		Name: "container1",
	}
	container.AddContainerDependency("container2", "START")

	assert.Contains(t, container.DependsOnUnsafe, DependsOn{
		ContainerName: "container2",
		Condition:     "START",
	})
}

func TestGetLogDriver(t *testing.T) {
	getContainer := func(hostConfig string) *Container {
		c := &Container{
			Name: "c",
		}
		c.DockerConfig.HostConfig = &hostConfig
		return c
	}

	testCases := []struct {
		name      string
		container *Container
		logDriver string
	}{
		{
			name:      "positive case",
			container: getContainer(`{"LogConfig":{"Type":"logdriver"}}`),
			logDriver: "logdriver",
		},
		{
			name:      "negative case",
			container: getContainer("invalid"),
			logDriver: "",
		},
	}

	for _, tc := range testCases {
		t.Run(tc.name, func(t *testing.T) {
			assert.Equal(t, tc.logDriver, tc.container.GetLogDriver())
		})
	}
=======
func TestSetRuntimeIDInContainer(t *testing.T) {
	container := Container{}
	container.SetRuntimeID("asdfghjkl1234")
	assert.Equal(t, "asdfghjkl1234", container.RuntimeID)
	assert.Equal(t, "asdfghjkl1234", container.GetRuntimeID())
>>>>>>> 993a4325
}<|MERGE_RESOLUTION|>--- conflicted
+++ resolved
@@ -520,7 +520,6 @@
 	assert.Equal(t, container.GetStopTimeout(), expectedTimeout)
 }
 
-<<<<<<< HEAD
 func TestDependsOnContainer(t *testing.T) {
 	testCases := []struct {
 		name          string
@@ -608,11 +607,11 @@
 			assert.Equal(t, tc.logDriver, tc.container.GetLogDriver())
 		})
 	}
-=======
+}
+
 func TestSetRuntimeIDInContainer(t *testing.T) {
 	container := Container{}
 	container.SetRuntimeID("asdfghjkl1234")
 	assert.Equal(t, "asdfghjkl1234", container.RuntimeID)
 	assert.Equal(t, "asdfghjkl1234", container.GetRuntimeID())
->>>>>>> 993a4325
 }
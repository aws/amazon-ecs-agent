--- conflicted
+++ resolved
@@ -44,12 +44,9 @@
 
 	expectedMemorySwappinessDefault = memorySwappinessDefault
 	minDockerClientAPIVersion       = dockerclient.Version_1_24
-<<<<<<< HEAD
 
 	nonZeroMemoryReservationValue  = 1
 	expectedMemoryReservationValue = 0
-=======
->>>>>>> c0defea9
 )
 
 func TestPostUnmarshalWindowsCanonicalPaths(t *testing.T) {

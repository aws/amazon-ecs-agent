// +build windows

// Copyright 2014-2018 Amazon.com, Inc. or its affiliates. All Rights Reserved.
//
// Licensed under the Apache License, Version 2.0 (the "License"). You may
// not use this file except in compliance with the License. A copy of the
// License is located at
//
//	http://aws.amazon.com/apache2.0/
//
// or in the "license" file accompanying this file. This file is distributed
// on an "AS IS" BASIS, WITHOUT WARRANTIES OR CONDITIONS OF ANY KIND, either
// express or implied. See the License for the specific language governing
// permissions and limitations under the License.

package api

import (
	"encoding/json"
	"fmt"
	"runtime"
	"testing"

	"github.com/aws/amazon-ecs-agent/agent/acs/model/ecsacs"
	"github.com/aws/amazon-ecs-agent/agent/config"
	"github.com/aws/amazon-ecs-agent/agent/engine/dockerclient"

	"github.com/fsouza/go-dockerclient"
	"github.com/stretchr/testify/assert"
)

const (
	emptyVolumeName1                  = "Empty-Volume-1"
	emptyVolumeContainerPath1         = `C:\my\empty-volume-1`
	expectedEmptyVolumeGeneratedPath1 = `c:\ecs-empty-volume\empty-volume-1`

	emptyVolumeName2                  = "empty-volume-2"
	emptyVolumeContainerPath2         = `C:\my\empty-volume-2`
	expectedEmptyVolumeGeneratedPath2 = `c:\ecs-empty-volume\` + emptyVolumeName2

	expectedEmptyVolumeContainerImage = "microsoft/nanoserver"
	expectedEmptyVolumeContainerTag   = "latest"
	expectedEmptyVolumeContainerCmd   = "not-applicable"

	expectedMemorySwappinessDefault = memorySwappinessDefault
<<<<<<< HEAD

	nonZeroMemoryReservationValue  = 1
	expectedMemoryReservationValue = 0
=======
	minDockerClientAPIVersion = dockerclient.Version_1_24
>>>>>>> ea8ea057
)

func TestPostUnmarshalWindowsCanonicalPaths(t *testing.T) {
	// Testing type conversions, bleh. At least the type conversion itself
	// doesn't look this messy.
	taskFromAcs := ecsacs.Task{
		Arn:           strptr("myArn"),
		DesiredStatus: strptr("RUNNING"),
		Family:        strptr("myFamily"),
		Version:       strptr("1"),
		Containers: []*ecsacs.Container{
			{
				Name: strptr("myName"),
				MountPoints: []*ecsacs.MountPoint{
					{
						ContainerPath: strptr(`C:/Container/Path`),
						SourceVolume:  strptr("sourceVolume"),
					},
				},
			},
		},
		Volumes: []*ecsacs.Volume{
			{
				Name: strptr("sourceVolume"),
				Host: &ecsacs.HostVolumeProperties{
					SourcePath: strptr(`C:/Host/path`),
				},
			},
		},
	}
	expectedTask := &Task{
		Arn:                 "myArn",
		DesiredStatusUnsafe: TaskRunning,
		Family:              "myFamily",
		Version:             "1",
		Containers: []*Container{
			{
				Name: "myName",
				MountPoints: []MountPoint{
					{
						ContainerPath: `c:\container\path`,
						SourceVolume:  "sourceVolume",
					},
				},
			},
		},
		Volumes: []TaskVolume{
			{
				Name: "sourceVolume",
				Volume: &FSHostVolume{
					FSSourcePath: `c:\host\path`,
				},
			},
		},
		StartSequenceNumber: 42,
	}

	seqNum := int64(42)
	task, err := TaskFromACS(&taskFromAcs, &ecsacs.PayloadMessage{SeqNum: &seqNum})
	assert.Nil(t, err, "Should be able to handle acs task")
	cfg := config.Config{TaskCPUMemLimit: config.ExplicitlyDisabled}
	task.PostUnmarshalTask(&cfg, nil)

	assert.Equal(t, expectedTask.Containers, task.Containers, "Containers should be equal")
	assert.Equal(t, expectedTask.Volumes, task.Volumes, "Volumes should be equal")
}

func TestWindowsPlatformHostConfigOverride(t *testing.T) {
	// Testing Windows platform override for HostConfig.
	// Expects MemorySwappiness option to be set to -1

	task := &Task{}

	hostConfig := &docker.HostConfig{CPUShares: int64(1 * cpuSharesPerCore)}

	task.platformHostConfigOverride(hostConfig)
	assert.Equal(t, int64(1*cpuSharesPerCore*percentageFactor)/int64(cpuShareScaleFactor), hostConfig.CPUPercent)
	assert.Equal(t, int64(0), hostConfig.CPUShares)
	assert.EqualValues(t, expectedMemorySwappinessDefault, hostConfig.MemorySwappiness)

	hostConfig = &docker.HostConfig{CPUShares: 10}
	task.platformHostConfigOverride(hostConfig)
	assert.Equal(t, int64(minimumCPUPercent), hostConfig.CPUPercent)
	assert.Empty(t, hostConfig.CPUShares)
}

func TestWindowsMemorySwappinessOption(t *testing.T) {
	// Testing sending a task to windows overriding MemorySwappiness value
	rawHostConfigInput := docker.HostConfig{}

	rawHostConfig, err := json.Marshal(&rawHostConfigInput)
	if err != nil {
		t.Fatal(err)
	}

	testTask := &Task{
		Arn:     "arn:aws:ecs:us-east-1:012345678910:task/c09f0188-7f87-4b0f-bfc3-16296622b6fe",
		Family:  "myFamily",
		Version: "1",
		Containers: []*Container{
			{
				Name: "c1",
				DockerConfig: DockerConfig{
					HostConfig: strptr(string(rawHostConfig)),
				},
			},
		},
	}

	config, configErr := testTask.DockerHostConfig(testTask.Containers[0], dockerMap(testTask), minDockerClientAPIVersion)
	if configErr != nil {
		t.Fatal(configErr)
	}

	assert.EqualValues(t, expectedMemorySwappinessDefault, config.MemorySwappiness)
}

<<<<<<< HEAD
func TestWindowsMemoryReservationOption(t *testing.T) {
	// Testing sending a task to windows overriding MemoryReservation value
	rawHostConfigInput := docker.HostConfig{
		MemoryReservation: nonZeroMemoryReservationValue,
=======
func TestDockerHostConfigRawConfigMerging(t *testing.T) {
	// Use a struct that will marshal to the actual message we expect; not
	// docker.HostConfig which will include a lot of zero values.
	rawHostConfigInput := struct {
		Privileged  bool     `json:"Privileged,omitempty" yaml:"Privileged,omitempty"`
		SecurityOpt []string `json:"SecurityOpt,omitempty" yaml:"SecurityOpt,omitempty"`
	}{
		Privileged:  true,
		SecurityOpt: []string{"foo", "bar"},
>>>>>>> ea8ea057
	}

	rawHostConfig, err := json.Marshal(&rawHostConfigInput)
	if err != nil {
		t.Fatal(err)
	}

	testTask := &Task{
		Arn:     "arn:aws:ecs:us-east-1:012345678910:task/c09f0188-7f87-4b0f-bfc3-16296622b6fe",
		Family:  "myFamily",
		Version: "1",
		Containers: []*Container{
			{
<<<<<<< HEAD
				Name: "c1",
=======
				Name:        "c1",
				Image:       "image",
				CPU:         10,
				Memory:      100,
				VolumesFrom: []VolumeFrom{{SourceContainer: "c2"}},
>>>>>>> ea8ea057
				DockerConfig: DockerConfig{
					HostConfig: strptr(string(rawHostConfig)),
				},
			},
<<<<<<< HEAD
		},
	}

	config, configErr := testTask.DockerHostConfig(testTask.Containers[0], dockerMap(testTask), defaultDockerClientAPIVersion)
	if configErr != nil {
		t.Fatal(configErr)
	}

	assert.EqualValues(t, expectedMemoryReservationValue, config.MemoryReservation)
=======
			{
				Name: "c2",
			},
		},
	}

	hostConfig, configErr := testTask.DockerHostConfig(testTask.Containers[0], dockerMap(testTask), minDockerClientAPIVersion)
	assert.Nil(t, configErr)

	expected := docker.HostConfig{
		Memory:		  DockerContainerMinimumMemoryInBytes,
		Privileged:       true,
		SecurityOpt:      []string{"foo", "bar"},
		VolumesFrom:      []string{"dockername-c2"},
		MemorySwappiness: memorySwappinessDefault,
		CPUPercent:       minimumCPUPercent,
	}

	assertSetStructFieldsEqual(t, expected, *hostConfig)
}

// TestSetConfigHostconfigBasedOnAPIVersion tests the docker hostconfig was correctly
// set based on the docker client version
func TestSetConfigHostconfigBasedOnAPIVersion(t *testing.T) {
	memoryMiB := 500
	testTask := &Task{
		Containers: []*Container{
			{
				Name:   "c1",
				CPU:    uint(10),
				Memory: uint(memoryMiB),
			},
		},
	}

	hostconfig, err := testTask.DockerHostConfig(testTask.Containers[0], dockerMap(testTask), minDockerClientAPIVersion)
	assert.Nil(t, err)

	config, cerr := testTask.DockerConfig(testTask.Containers[0], minDockerClientAPIVersion)
	assert.Nil(t, cerr)
	assert.Equal(t, int64(memoryMiB*1024*1024), hostconfig.Memory)
	assert.Empty(t, hostconfig.CPUShares)
	assert.Equal(t, int64(minimumCPUPercent), hostconfig.CPUPercent)

	assert.Empty(t, config.CPUShares)
	assert.Empty(t, config.Memory)
}

func TestCPUPercentBasedOnUnboundedEnabled(t *testing.T) {
	cpuShareScaleFactor := runtime.NumCPU() * cpuSharesPerCore
	testcases := []struct {
		cpu           int64
		cpuUnbounded  bool
		cpuPercent    int64
	}{
		{
			cpu:          0,
			cpuUnbounded: true,
			cpuPercent:   0,
		},
		{
			cpu:          1,
			cpuUnbounded: true,
			cpuPercent:   1,
		},
		{
			cpu:          0,
			cpuUnbounded: false,
			cpuPercent:   1,
		},
		{
			cpu:          1,
			cpuUnbounded: false,
			cpuPercent:   1,
		},
		{
			cpu:          100,
			cpuUnbounded: true,
			cpuPercent:   100 * percentageFactor / int64(cpuShareScaleFactor),
		},
		{
			cpu:          100,
			cpuUnbounded: false,
			cpuPercent:   100 * percentageFactor / int64(cpuShareScaleFactor),
		},
	}
	for _, tc := range testcases {
		t.Run(fmt.Sprintf("container cpu-%d,cpu unbounded tasks enabled- %t,expected cpu percent-%d",
			tc.cpu, tc.cpuUnbounded, tc.cpuPercent), func(t *testing.T) {
			testTask := &Task{
				Containers: []*Container{
					{
						Name:   "c1",
						CPU:    uint(tc.cpu),
					},
				},
				platformFields: platformFields{
					cpuUnbounded: tc.cpuUnbounded,
				},
			}

			hostconfig, err := testTask.DockerHostConfig(testTask.Containers[0], dockerMap(testTask), minDockerClientAPIVersion)
			assert.Nil(t, err)
			assert.Empty(t, hostconfig.CPUShares)
			assert.Equal(t, tc.cpuPercent, hostconfig.CPUPercent)
		})
	}
>>>>>>> ea8ea057
}<|MERGE_RESOLUTION|>--- conflicted
+++ resolved
@@ -43,13 +43,10 @@
 	expectedEmptyVolumeContainerCmd   = "not-applicable"
 
 	expectedMemorySwappinessDefault = memorySwappinessDefault
-<<<<<<< HEAD
+	minDockerClientAPIVersion = dockerclient.Version_1_24
 
 	nonZeroMemoryReservationValue  = 1
 	expectedMemoryReservationValue = 0
-=======
-	minDockerClientAPIVersion = dockerclient.Version_1_24
->>>>>>> ea8ea057
 )
 
 func TestPostUnmarshalWindowsCanonicalPaths(t *testing.T) {
@@ -167,12 +164,6 @@
 	assert.EqualValues(t, expectedMemorySwappinessDefault, config.MemorySwappiness)
 }
 
-<<<<<<< HEAD
-func TestWindowsMemoryReservationOption(t *testing.T) {
-	// Testing sending a task to windows overriding MemoryReservation value
-	rawHostConfigInput := docker.HostConfig{
-		MemoryReservation: nonZeroMemoryReservationValue,
-=======
 func TestDockerHostConfigRawConfigMerging(t *testing.T) {
 	// Use a struct that will marshal to the actual message we expect; not
 	// docker.HostConfig which will include a lot of zero values.
@@ -182,7 +173,6 @@
 	}{
 		Privileged:  true,
 		SecurityOpt: []string{"foo", "bar"},
->>>>>>> ea8ea057
 	}
 
 	rawHostConfig, err := json.Marshal(&rawHostConfigInput)
@@ -196,30 +186,15 @@
 		Version: "1",
 		Containers: []*Container{
 			{
-<<<<<<< HEAD
-				Name: "c1",
-=======
 				Name:        "c1",
 				Image:       "image",
 				CPU:         10,
 				Memory:      100,
 				VolumesFrom: []VolumeFrom{{SourceContainer: "c2"}},
->>>>>>> ea8ea057
 				DockerConfig: DockerConfig{
 					HostConfig: strptr(string(rawHostConfig)),
 				},
 			},
-<<<<<<< HEAD
-		},
-	}
-
-	config, configErr := testTask.DockerHostConfig(testTask.Containers[0], dockerMap(testTask), defaultDockerClientAPIVersion)
-	if configErr != nil {
-		t.Fatal(configErr)
-	}
-
-	assert.EqualValues(t, expectedMemoryReservationValue, config.MemoryReservation)
-=======
 			{
 				Name: "c2",
 			},
@@ -327,5 +302,37 @@
 			assert.Equal(t, tc.cpuPercent, hostconfig.CPUPercent)
 		})
 	}
->>>>>>> ea8ea057
+}
+
+func TestWindowsMemoryReservationOption(t *testing.T) {
+	// Testing sending a task to windows overriding MemoryReservation value
+	rawHostConfigInput := docker.HostConfig{
+		MemoryReservation: nonZeroMemoryReservationValue,
+	}
+
+	rawHostConfig, err := json.Marshal(&rawHostConfigInput)
+	if err != nil {
+		t.Fatal(err)
+	}
+
+	testTask := &Task{
+		Arn:     "arn:aws:ecs:us-east-1:012345678910:task/c09f0188-7f87-4b0f-bfc3-16296622b6fe",
+		Family:  "myFamily",
+		Version: "1",
+		Containers: []*Container{
+			{
+				Name: "c1",
+				DockerConfig: DockerConfig{
+					HostConfig: strptr(string(rawHostConfig)),
+				},
+			},
+		},
+	}
+
+	config, configErr := testTask.DockerHostConfig(testTask.Containers[0], dockerMap(testTask), defaultDockerClientAPIVersion)
+	if configErr != nil {
+		t.Fatal(configErr)
+	}
+
+	assert.EqualValues(t, expectedMemoryReservationValue, config.MemoryReservation)
 }
--- conflicted
+++ resolved
@@ -445,29 +445,6 @@
 	return mr.mock.ctrl.RecordCallWithMethodType(mr.mock, "SystemPing", reflect.TypeOf((*MockDockerClient)(nil).SystemPing), arg0, arg1)
 }
 
-<<<<<<< HEAD
-// TopContainer mocks base method
-func (m *MockDockerClient) TopContainer(arg0 context.Context, arg1 string, arg2 time.Duration, arg3 ...string) (*container.ContainerTopOKBody, error) {
-	m.ctrl.T.Helper()
-	varargs := []interface{}{arg0, arg1, arg2}
-	for _, a := range arg3 {
-		varargs = append(varargs, a)
-	}
-	ret := m.ctrl.Call(m, "TopContainer", varargs...)
-	ret0, _ := ret[0].(*container.ContainerTopOKBody)
-	ret1, _ := ret[1].(error)
-	return ret0, ret1
-}
-
-// TopContainer indicates an expected call of TopContainer
-func (mr *MockDockerClientMockRecorder) TopContainer(arg0, arg1, arg2 interface{}, arg3 ...interface{}) *gomock.Call {
-	mr.mock.ctrl.T.Helper()
-	varargs := append([]interface{}{arg0, arg1, arg2}, arg3...)
-	return mr.mock.ctrl.RecordCallWithMethodType(mr.mock, "TopContainer", reflect.TypeOf((*MockDockerClient)(nil).TopContainer), varargs...)
-}
-
-=======
->>>>>>> 5468aa9f
 // Version mocks base method
 func (m *MockDockerClient) Version(arg0 context.Context, arg1 time.Duration) (string, error) {
 	m.ctrl.T.Helper()

--- conflicted
+++ resolved
@@ -36,11 +36,8 @@
 	"github.com/aws/aws-sdk-go/aws/arn"
 	"github.com/aws/aws-sdk-go/aws/awserr"
 	"github.com/aws/smithy-go"
-<<<<<<< HEAD
-=======
 	smithyhttp "github.com/aws/smithy-go/transport/http"
 
->>>>>>> d4e8c564
 	"github.com/pkg/errors"
 )
 
@@ -166,24 +163,13 @@
 // https://docs.aws.amazon.com/sdk-for-go/v2/developer-guide/handle-errors.html
 func GetResponseErrorStatusCode(err error) int {
 	var statusCode int
-<<<<<<< HEAD
-	if reqErr, ok := err.(awserr.RequestFailure); ok {
-		return reqErr.StatusCode()
-=======
 	var oe *smithy.OperationError
 	if errors.As(err, &oe) {
 		var responseErr *smithyhttp.ResponseError
 		if errors.As(oe.Err, &responseErr) {
 			statusCode = responseErr.HTTPStatusCode()
 		}
->>>>>>> d4e8c564
-	}
-
-	var re *awshttp.ResponseError
-	if errors.As(err, &re) {
-		return re.HTTPStatusCode()
-	}
-
+	}
 	return statusCode
 }
 

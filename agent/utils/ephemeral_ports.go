// Copyright Amazon.com Inc. or its affiliates. All Rights Reserved.
//
// Licensed under the Apache License, Version 2.0 (the "License"). You may
// not use this file except in compliance with the License. A copy of the
// License is located at
//
//	http://aws.amazon.com/apache2.0/
//
// or in the "license" file accompanying this file. This file is distributed
// on an "AS IS" BASIS, WITHOUT WARRANTIES OR CONDITIONS OF ANY KIND, either
// express or implied. See the License for the specific language governing
// permissions and limitations under the License.

package utils

import (
	"fmt"
	"math/rand"
	"net"
	"strconv"
	"strings"
	"sync"
	"time"

	log "github.com/cihub/seelog"
	"github.com/docker/go-connections/nat"
	"github.com/pkg/errors"
)

// From https://www.kernel.org/doc/html/latest//networking/ip-sysctl.html#ip-variables
const (
	EphemeralPortMin         = 32768
	EphemeralPortMax         = 60999
	maxPortSelectionAttempts = 100
	portUnavailableMsg       = "Port %v is unavailable or an error occurred while listening on the local %v network"
	portNotFoundErrMsg       = "a host port is unavailable"
	portsNotFoundErrMsg      = "%v contiguous host ports are unavailable"
	portRangeErrMsg          = "The host port range: %s found by ECS Agent is not within the expected host port range: %s"
	portErrMsg               = "The host port: %s found by ECS Agent is not within the expected host port range: %s"
)

var (
	// Injection point for UTs
	randIntFunc         = rand.Intn
	isPortAvailableFunc = isPortAvailable
	// portLock is a mutex lock used to prevent two concurrent tasks to get the same host ports.
	portLock sync.Mutex
)

// GenerateEphemeralPortNumbers generates a list of n unique port numbers in the 32768-60999 range. The resulting port
// number list is guaranteed to not include any port number present in "reserved" parameter.
func GenerateEphemeralPortNumbers(n int, reserved []uint16) ([]uint16, error) {
	toExcludeSet := map[uint16]struct{}{}
	for _, e := range reserved {
		toExcludeSet[e] = struct{}{}
	}
	rand.Seed(time.Now().UnixNano())

	var result []uint16
	var portSelectionAttempts int
	for len(result) < n {
		// The intention of maxPortSelectionAttempts is to avoid a super highly unlikely case where we
		// keep getting ports that collide, thus creating an infinite loop.
		if portSelectionAttempts > maxPortSelectionAttempts {
			return nil, fmt.Errorf("maximum number of attempts to generate unique ports reached")
		}
		port := uint16(randIntFunc(EphemeralPortMax-EphemeralPortMin+1) + EphemeralPortMin)
		if _, ok := toExcludeSet[port]; ok {
			portSelectionAttempts++
			continue
		}
		toExcludeSet[port] = struct{}{}
		result = append(result, port)
	}
	return result, nil
}

// safePortTracker tracks the host port last assigned to a container port range and is safe to use concurrently.
// TODO: implement a port manager that does synchronization and integrates with a configurable option to modify ephemeral range
type safePortTracker struct {
	mu                   sync.Mutex
	lastAssignedHostPort int
}

// SetLastAssignedHostPort sets the last assigned host port
func (pt *safePortTracker) SetLastAssignedHostPort(port int) {
	pt.mu.Lock()
	defer pt.mu.Unlock()

	pt.lastAssignedHostPort = port
}

// GetLastAssignedHostPort returns the last assigned host port
func (pt *safePortTracker) GetLastAssignedHostPort() int {
	pt.mu.Lock()
	defer pt.mu.Unlock()

	return pt.lastAssignedHostPort
}

var tracker safePortTracker

// ResetTracker resets the last assigned host port to 0.
func ResetTracker() {
	tracker.SetLastAssignedHostPort(0)
}

// GetHostPortRange gets N contiguous host ports from the ephemeral host port range defined on the host.
// dynamicHostPortRange can be set by customers using ECS Agent environment variable ECS_DYNAMIC_HOST_PORT_RANGE;
// otherwise, ECS Agent will use the default value returned from GetDynamicHostPortRange() in the utils package.
func GetHostPortRange(numberOfPorts int, protocol string, dynamicHostPortRange string) (string, error) {
	portLock.Lock()
	defer portLock.Unlock()
	result, err := getNumOfHostPorts(numberOfPorts, protocol, dynamicHostPortRange)
	if err == nil {
		// Verify the found host port range is within the given dynamic host port range
		if isInRange := verifyPortsWithinRange(result, dynamicHostPortRange); !isInRange {
			errMsg := fmt.Errorf(portRangeErrMsg, result, dynamicHostPortRange)
			return "", errMsg
		}
	}
	return result, err
}

// GetHostPort gets 1 host port from the ephemeral host port range defined on the host.
// dynamicHostPortRange can be set by customers using ECS Agent environment variable ECS_DYNAMIC_HOST_PORT_RANGE;
// otherwise, ECS Agent will use the default value returned from GetDynamicHostPortRange() in the utils package.
func GetHostPort(protocol string, dynamicHostPortRange string) (string, error) {
	portLock.Lock()
	defer portLock.Unlock()
	numberOfPorts := 1
	result, err := getNumOfHostPorts(numberOfPorts, protocol, dynamicHostPortRange)
	foundHostPort := strings.Split(result, "-")[0]
	if err == nil {
		// Verify the found host port is within the given dynamic host port range
		if isInRange := verifyPortsWithinRange(result, dynamicHostPortRange); !isInRange {
			errMsg := fmt.Errorf(portErrMsg, foundHostPort, dynamicHostPortRange)
			return "", errMsg
		}
	}
	return foundHostPort, err
}

// getNumOfHostPorts returns the requested number of host ports using the given dynamic host port range
// and protocol. If no host port(s) was/were found, an empty string along with the error message will be returned.
func getNumOfHostPorts(numberOfPorts int, protocol, dynamicHostPortRange string) (string, error) {
	// get ephemeral port range, either default or if custom-defined
	startHostPortRange, endHostPortRange, _ := nat.ParsePortRangeToInt(dynamicHostPortRange)
	start := startHostPortRange
	end := endHostPortRange

	// get the last assigned host port
	lastAssignedHostPort := tracker.GetLastAssignedHostPort()
	if lastAssignedHostPort != 0 {
		// this implies that this is not the first time we're searching for host ports
		// so start searching for new ports from the last tracked port
		start = lastAssignedHostPort + 1
	}

	result, lastCheckedPort, err := getHostPortRange(numberOfPorts, start, end, protocol)
	if err != nil {
		if lastAssignedHostPort != 0 {
			// this implies that there are no contiguous host ports available from lastAssignedHostPort to endHostPortRange
			// so, we need to loop back to the startHostPortRange and check for contiguous ports until lastCheckedPort
			start = startHostPortRange
			end = lastCheckedPort - 1
			result, lastCheckedPort, err = getHostPortRange(numberOfPorts, start, end, protocol)
		}
	}

	if lastCheckedPort == endHostPortRange {
		tracker.SetLastAssignedHostPort(startHostPortRange - 1)
	} else {
		tracker.SetLastAssignedHostPort(lastCheckedPort)
	}
	return result, err
}

func getHostPortRange(numberOfPorts, start, end int, protocol string) (string, int, error) {
	var resultStartPort, resultEndPort, n int
	for port := start; port <= end; port++ {
<<<<<<< HEAD
		portStr := strconv.Itoa(port)
		// check if port is available
		if protocol == "tcp" {
			// net.Listen announces on the local tcp network
			ln, err := net.Listen(protocol, ":"+portStr)
			// either port is unavailable or some error occurred while listening, we proceed to the next port
			if err != nil {
				log.Debugf(portUnavailableMsg, portStr, protocol)
				continue
			}
			// let's close the listener first
			err = ln.Close()
			if err != nil {
				continue
			}
		} else if protocol == "udp" {
			// net.ListenPacket announces on the local udp network
			ln, err := net.ListenPacket(protocol, ":"+portStr)
			// either port is unavailable or some error occurred while listening, we proceed to the next port
			if err != nil {
				log.Debugf(portUnavailableMsg, portStr, protocol)
				continue
			}
			// let's close the listener first
			err = ln.Close()
			if err != nil {
				continue
			}
=======
		isAvailable, err := isPortAvailableFunc(port, protocol)
		if !isAvailable || err != nil {
			// either port is unavailable or some error occurred while listening or closing the listener,
			// we proceed to the next port
			continue
>>>>>>> cea7a560
		}
		// check if current port is contiguous relative to lastPort
		if port-resultEndPort != 1 {
			resultStartPort = port
			resultEndPort = port
			n = 1
		} else {
			resultEndPort = port
			n += 1
		}

		// we've got contiguous available ephemeral host ports to use, equal to the requested numberOfPorts
		if n == numberOfPorts {
			break
		}
	}

	if n != numberOfPorts {
		errMsg := fmt.Errorf(portNotFoundErrMsg)
		if numberOfPorts > 1 {
			errMsg = fmt.Errorf(portsNotFoundErrMsg, numberOfPorts)
		}
		return "", resultEndPort, errMsg
	}

	return fmt.Sprintf("%d-%d", resultStartPort, resultEndPort), resultEndPort, nil
}

<<<<<<< HEAD
// portIsInRange returns true if the given port is within the start-end port range;
// otherwise, returns false.
func portIsInRange(port, start, end int) bool {
	if (port >= start) && (port <= end) {
		return true
	}
	return false
}

// VerifyPortsWithinRange returns true if the actualPortRange is within the expectedPortRange;
// otherwise, returns false.
func verifyPortsWithinRange(actualPortRange, expectedPortRange string) bool {
	// Get the actual start port and end port
	aStartPort, aEndPort, _ := nat.ParsePortRangeToInt(actualPortRange)
	// Get the expected start port and end port
	eStartPort, eEndPort, _ := nat.ParsePortRangeToInt(expectedPortRange)
	// Check the actual start port is in the expected range or not
	aStartIsInRange := portIsInRange(aStartPort, eStartPort, eEndPort)
	// Check the actual end port is in the expected range or not
	aEndIsInRange := portIsInRange(aEndPort, eStartPort, eEndPort)

	// Return true if both actual start port and end port are in the expected range
	if aStartIsInRange && aEndIsInRange {
		return true
	}

	return false
=======
// isPortAvailable checks if a port is available
func isPortAvailable(port int, protocol string) (bool, error) {
	portStr := strconv.Itoa(port)
	switch protocol {
	case "tcp":
		// net.Listen announces on the local tcp network
		ln, err := net.Listen(protocol, ":"+portStr)
		if err != nil {
			return false, err
		}
		// let's close the listener first
		err = ln.Close()
		if err != nil {
			return false, err
		}
		return true, nil
	case "udp":
		// net.ListenPacket announces on the local udp network
		ln, err := net.ListenPacket(protocol, ":"+portStr)
		if err != nil {
			return false, err
		}
		// let's close the listener first
		err = ln.Close()
		if err != nil {
			return false, err
		}
		return true, nil
	default:
		return false, errors.New("invalid protocol")
	}
>>>>>>> cea7a560
}<|MERGE_RESOLUTION|>--- conflicted
+++ resolved
@@ -179,42 +179,11 @@
 func getHostPortRange(numberOfPorts, start, end int, protocol string) (string, int, error) {
 	var resultStartPort, resultEndPort, n int
 	for port := start; port <= end; port++ {
-<<<<<<< HEAD
-		portStr := strconv.Itoa(port)
-		// check if port is available
-		if protocol == "tcp" {
-			// net.Listen announces on the local tcp network
-			ln, err := net.Listen(protocol, ":"+portStr)
-			// either port is unavailable or some error occurred while listening, we proceed to the next port
-			if err != nil {
-				log.Debugf(portUnavailableMsg, portStr, protocol)
-				continue
-			}
-			// let's close the listener first
-			err = ln.Close()
-			if err != nil {
-				continue
-			}
-		} else if protocol == "udp" {
-			// net.ListenPacket announces on the local udp network
-			ln, err := net.ListenPacket(protocol, ":"+portStr)
-			// either port is unavailable or some error occurred while listening, we proceed to the next port
-			if err != nil {
-				log.Debugf(portUnavailableMsg, portStr, protocol)
-				continue
-			}
-			// let's close the listener first
-			err = ln.Close()
-			if err != nil {
-				continue
-			}
-=======
 		isAvailable, err := isPortAvailableFunc(port, protocol)
 		if !isAvailable || err != nil {
 			// either port is unavailable or some error occurred while listening or closing the listener,
 			// we proceed to the next port
 			continue
->>>>>>> cea7a560
 		}
 		// check if current port is contiguous relative to lastPort
 		if port-resultEndPort != 1 {
@@ -243,7 +212,6 @@
 	return fmt.Sprintf("%d-%d", resultStartPort, resultEndPort), resultEndPort, nil
 }
 
-<<<<<<< HEAD
 // portIsInRange returns true if the given port is within the start-end port range;
 // otherwise, returns false.
 func portIsInRange(port, start, end int) bool {
@@ -271,7 +239,8 @@
 	}
 
 	return false
-=======
+}
+
 // isPortAvailable checks if a port is available
 func isPortAvailable(port int, protocol string) (bool, error) {
 	portStr := strconv.Itoa(port)
@@ -280,6 +249,7 @@
 		// net.Listen announces on the local tcp network
 		ln, err := net.Listen(protocol, ":"+portStr)
 		if err != nil {
+			log.Debugf(portUnavailableMsg, portStr, protocol)
 			return false, err
 		}
 		// let's close the listener first
@@ -292,6 +262,7 @@
 		// net.ListenPacket announces on the local udp network
 		ln, err := net.ListenPacket(protocol, ":"+portStr)
 		if err != nil {
+			log.Debugf(portUnavailableMsg, portStr, protocol)
 			return false, err
 		}
 		// let's close the listener first
@@ -303,5 +274,4 @@
 	default:
 		return false, errors.New("invalid protocol")
 	}
->>>>>>> cea7a560
 }
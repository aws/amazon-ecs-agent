--- conflicted
+++ resolved
@@ -170,23 +170,7 @@
 			res: 400,
 		},
 		{
-<<<<<<< HEAD
-			name: "TestGetRequestFailureStatusCodeSuccess SDKv2",
-			err: &awshttp.ResponseError{
-				ResponseError: &smithyhttp.ResponseError{
-					Response: &smithyhttp.Response{
-						Response: &http.Response{
-							StatusCode: http.StatusBadRequest,
-						},
-					},
-				},
-			}, res: 400,
-		},
-		{
-			name: "TestGetRequestFailureStatusCodeWrongErrType",
-=======
 			name: "TestGetResponseErrorStatusCodeCodeWrongErrType",
->>>>>>> d4e8c564
 			err:  errors.New("err"),
 			res:  0,
 		},
